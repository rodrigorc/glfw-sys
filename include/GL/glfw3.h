--- conflicted
+++ resolved
@@ -543,11 +543,7 @@
 GLFWAPI GLFWmonitor glfwGetNextMonitor(GLFWmonitor iterator);
 
 /* Video mode functions */
-<<<<<<< HEAD
-GLFWAPI int  glfwGetVideoModes(GLFWmonitor monitor, GLFWvidmode* list, int maxcount);
-=======
-GLFWAPI GLFWvidmode* glfwGetVideoModes(int* count);
->>>>>>> 3c912cbc
+GLFWAPI GLFWvidmode* glfwGetVideoModes(GLFWmonitor monitor, int* count);
 GLFWAPI void glfwGetDesktopMode(GLFWvidmode* mode);
 
 /* Gamma ramp functions */
