/*************************************************************************
 * GLFW - An OpenGL library
 * API version: 3.0
 * WWW:         http://www.glfw.org/
 *------------------------------------------------------------------------
 * Copyright (c) 2002-2006 Marcus Geelnard
 * Copyright (c) 2006-2010 Camilla Berglund <elmindreda@elmindreda.org>
 *
 * This software is provided 'as-is', without any express or implied
 * warranty. In no event will the authors be held liable for any damages
 * arising from the use of this software.
 *
 * Permission is granted to anyone to use this software for any purpose,
 * including commercial applications, and to alter it and redistribute it
 * freely, subject to the following restrictions:
 *
 * 1. The origin of this software must not be misrepresented; you must not
 *    claim that you wrote the original software. If you use this software
 *    in a product, an acknowledgment in the product documentation would
 *    be appreciated but is not required.
 *
 * 2. Altered source versions must be plainly marked as such, and must not
 *    be misrepresented as being the original software.
 *
 * 3. This notice may not be removed or altered from any source
 *    distribution.
 *
 *************************************************************************/

#ifndef __glfw3_h__
#define __glfw3_h__

#ifdef __cplusplus
extern "C" {
#endif


/*************************************************************************
 * Doxygen documentation
 *************************************************************************/

/*! @mainpage notitle
 *
 *  @section intro Introduction
 *
 *  This is the reference documentation for the GLFW library.
 */

/*! @defgroup clipboard Clipboard support
 */
/*! @defgroup context Context handling
 */
/*! @defgroup error Error handling
 */
/*! @defgroup gamma Gamma ramp support
 */
/*! @defgroup init Initialization and version information
 */
/*! @defgroup input Input handling
 */
/*! @defgroup monitor Monitor handling
 */
/*! @defgroup time Time input
 */
/*! @defgroup window Window handling
 *
 *  The primary purpose of GLFW is to provide a simple interface to window
 *  management and OpenGL and OpenGL ES context creation.  GLFW supports
 *  multiple windows, which can be either a normal desktop window or
 *  a fullscreen window.
 */


/*************************************************************************
 * Global definitions
 *************************************************************************/

/* ------------------- BEGIN SYSTEM/COMPILER SPECIFIC -------------------- */

/* Please report any problems that you find with your compiler, which may
 * be solved in this section! There are several compilers that I have not
 * been able to test this file with yet.
 *
 * First: If we are we on Windows, we want a single define for it (_WIN32)
 * (Note: For Cygwin the compiler flag -mwin32 should be used, but to
 * make sure that things run smoothly for Cygwin users, we add __CYGWIN__
 * to the list of "valid Win32 identifiers", which removes the need for
 * -mwin32)
 */
#if !defined(_WIN32) && (defined(__WIN32__) || defined(WIN32) || defined(__CYGWIN__))
 #define _WIN32
#endif /* _WIN32 */

/* In order for extension support to be portable, we need to define an
 * OpenGL function call method. We use the keyword APIENTRY, which is
 * defined for Win32. (Note: Windows also needs this for <GL/gl.h>)
 */
#ifndef APIENTRY
 #ifdef _WIN32
  #define APIENTRY __stdcall
 #else
  #define APIENTRY
 #endif
#endif /* APIENTRY */

/* The following three defines are here solely to make some Windows-based
 * <GL/gl.h> files happy. Theoretically we could include <windows.h>, but
 * it has the major drawback of severely polluting our namespace.
 */

/* Under Windows, we need WINGDIAPI defined */
#if !defined(WINGDIAPI) && defined(_WIN32)
 #if defined(_MSC_VER) || defined(__BORLANDC__) || defined(__POCC__)
  /* Microsoft Visual C++, Borland C++ Builder and Pelles C */
  #define WINGDIAPI __declspec(dllimport)
 #elif defined(__LCC__)
  /* LCC-Win32 */
  #define WINGDIAPI __stdcall
 #else
  /* Others (e.g. MinGW, Cygwin) */
  #define WINGDIAPI extern
 #endif
 #define GLFW_WINGDIAPI_DEFINED
#endif /* WINGDIAPI */

/* Some <GL/glu.h> files also need CALLBACK defined */
#if !defined(CALLBACK) && defined(_WIN32)
 #if defined(_MSC_VER)
  /* Microsoft Visual C++ */
  #if (defined(_M_MRX000) || defined(_M_IX86) || defined(_M_ALPHA) || defined(_M_PPC)) && !defined(MIDL_PASS)
   #define CALLBACK __stdcall
  #else
   #define CALLBACK
  #endif
 #else
  /* Other Windows compilers */
  #define CALLBACK __stdcall
 #endif
 #define GLFW_CALLBACK_DEFINED
#endif /* CALLBACK */

/* Most <GL/glu.h> variants on Windows need wchar_t */
#if defined(_WIN32)
 #include <stddef.h>
#endif


/* ---------------- GLFW related system specific defines ----------------- */

#if defined(GLFW_DLL) && defined(_GLFW_BUILD_DLL)
 #error "You must not have both GLFW_DLL and _GLFW_BUILD_DLL defined"
#endif

#if defined(_WIN32) && defined(_GLFW_BUILD_DLL)

 /* We are building a Win32 DLL */
 #define GLFWAPI __declspec(dllexport)

#elif defined(_WIN32) && defined(GLFW_DLL)

 /* We are calling a Win32 DLL */
 #if defined(__LCC__)
  #define GLFWAPI extern
 #else
  #define GLFWAPI __declspec(dllimport)
 #endif

#else

 /* We are either building/calling a static lib or we are non-win32 */
 #define GLFWAPI

#endif

/* -------------------- END SYSTEM/COMPILER SPECIFIC --------------------- */

/* Include the chosen client API headers.
 */
#if defined(__APPLE_CC__)
  #if defined(GLFW_INCLUDE_GLCOREARB)
    #include <OpenGL/gl3.h>
  #else
    #define GL_GLEXT_LEGACY
    #include <OpenGL/gl.h>
  #endif
  #if defined(GLFW_INCLUDE_GLU)
    #include <OpenGL/glu.h>
  #endif
#else
  #if defined(GLFW_INCLUDE_GLCOREARB)
    #include <GL/glcorearb.h>
  #elif defined(GLFW_INCLUDE_ES1)
    #include <GLES/gl.h>
  #elif defined(GLFW_INCLUDE_ES2)
    #include <GLES2/gl2.h>
  #else
    #include <GL/gl.h>
  #endif
  #if defined(GLFW_INCLUDE_GLU)
    #include <GL/glu.h>
  #endif
#endif


/*************************************************************************
 * GLFW version
 *************************************************************************/

/*! @name GLFW version macros
 *  @{ */
/*! @brief The major version number of the GLFW library.
 *
 *  This is incremented when the API is changed in non-compatible ways.
 *  @ingroup init
 */
#define GLFW_VERSION_MAJOR    3
/*! @brief The minor version number of the GLFW library.
 *
 *  This is incremented when features are added to the API but it remains
 *  backward-compatible.
 *  @ingroup init
 */
#define GLFW_VERSION_MINOR    0
/*! @brief The revision number of the GLFW library.
 *
 *  This is incremented when a bug fix release is made that does not contain any
 *  API changes.
 *  @ingroup init
 */
#define GLFW_VERSION_REVISION 0
/*! @} */


/*************************************************************************
 * Input handling definitions
 *************************************************************************/

/*! @name Key and button actions
 *  @{ */
/*! @brief The key or button was released.
 *  @ingroup input
 */
#define GLFW_RELEASE            0
/*! @brief The key or button was pressed.
 *  @ingroup input
 */
#define GLFW_PRESS              1
/*! @} */

/* Keyboard raw key codes.
 * These key codes are inspired by the USB HID Usage Tables v1.12 (p. 53-60),
 * but re-arranged to map to 7-bit ASCII for printable keys (function keys are
 * put in the 256+ range).
 * The naming of the key codes follow these rules:
 *  - The US keyboard layout is used.
 *  - Names of printable alpha-numeric characters are used (e.g. "A", "R",
 *    "3", etc).
 *  - For non-alphanumeric characters, Unicode:ish names are used (e.g.
 *    "COMMA", "LEFT_SQUARE_BRACKET", etc). Note that some names do not
 *    correspond to the Unicode standard (usually for brevity).
 *  - Keys that lack a clear US mapping are named "WORLD_x".
 *  - For non-printable keys, custom names are used (e.g. "F4",
 *    "BACKSPACE", etc).
 */

/*! @defgroup keys Keyboard keys
 *  @ingroup input
 *  @{
 */

/* Printable keys */
#define GLFW_KEY_SPACE                  32
#define GLFW_KEY_APOSTROPHE             39  /* ' */
#define GLFW_KEY_COMMA                  44  /* , */
#define GLFW_KEY_MINUS                  45  /* - */
#define GLFW_KEY_PERIOD                 46  /* . */
#define GLFW_KEY_SLASH                  47  /* / */
#define GLFW_KEY_0                      48
#define GLFW_KEY_1                      49
#define GLFW_KEY_2                      50
#define GLFW_KEY_3                      51
#define GLFW_KEY_4                      52
#define GLFW_KEY_5                      53
#define GLFW_KEY_6                      54
#define GLFW_KEY_7                      55
#define GLFW_KEY_8                      56
#define GLFW_KEY_9                      57
#define GLFW_KEY_SEMICOLON              59  /* ; */
#define GLFW_KEY_EQUAL                  61  /* = */
#define GLFW_KEY_A                      65
#define GLFW_KEY_B                      66
#define GLFW_KEY_C                      67
#define GLFW_KEY_D                      68
#define GLFW_KEY_E                      69
#define GLFW_KEY_F                      70
#define GLFW_KEY_G                      71
#define GLFW_KEY_H                      72
#define GLFW_KEY_I                      73
#define GLFW_KEY_J                      74
#define GLFW_KEY_K                      75
#define GLFW_KEY_L                      76
#define GLFW_KEY_M                      77
#define GLFW_KEY_N                      78
#define GLFW_KEY_O                      79
#define GLFW_KEY_P                      80
#define GLFW_KEY_Q                      81
#define GLFW_KEY_R                      82
#define GLFW_KEY_S                      83
#define GLFW_KEY_T                      84
#define GLFW_KEY_U                      85
#define GLFW_KEY_V                      86
#define GLFW_KEY_W                      87
#define GLFW_KEY_X                      88
#define GLFW_KEY_Y                      89
#define GLFW_KEY_Z                      90
#define GLFW_KEY_LEFT_BRACKET           91  /* [ */
#define GLFW_KEY_BACKSLASH              92  /* \ */
#define GLFW_KEY_RIGHT_BRACKET          93  /* ] */
#define GLFW_KEY_GRAVE_ACCENT           96  /* ` */
#define GLFW_KEY_WORLD_1                161 /* non-US #1 */
#define GLFW_KEY_WORLD_2                162 /* non-US #2 */

/* Function keys */
#define GLFW_KEY_ESCAPE                 256
#define GLFW_KEY_ENTER                  257
#define GLFW_KEY_TAB                    258
#define GLFW_KEY_BACKSPACE              259
#define GLFW_KEY_INSERT                 260
#define GLFW_KEY_DELETE                 261
#define GLFW_KEY_RIGHT                  262
#define GLFW_KEY_LEFT                   263
#define GLFW_KEY_DOWN                   264
#define GLFW_KEY_UP                     265
#define GLFW_KEY_PAGE_UP                266
#define GLFW_KEY_PAGE_DOWN              267
#define GLFW_KEY_HOME                   268
#define GLFW_KEY_END                    269
#define GLFW_KEY_CAPS_LOCK              280
#define GLFW_KEY_SCROLL_LOCK            281
#define GLFW_KEY_NUM_LOCK               282
#define GLFW_KEY_PRINT_SCREEN           283
#define GLFW_KEY_PAUSE                  284
#define GLFW_KEY_F1                     290
#define GLFW_KEY_F2                     291
#define GLFW_KEY_F3                     292
#define GLFW_KEY_F4                     293
#define GLFW_KEY_F5                     294
#define GLFW_KEY_F6                     295
#define GLFW_KEY_F7                     296
#define GLFW_KEY_F8                     297
#define GLFW_KEY_F9                     298
#define GLFW_KEY_F10                    299
#define GLFW_KEY_F11                    300
#define GLFW_KEY_F12                    301
#define GLFW_KEY_F13                    302
#define GLFW_KEY_F14                    303
#define GLFW_KEY_F15                    304
#define GLFW_KEY_F16                    305
#define GLFW_KEY_F17                    306
#define GLFW_KEY_F18                    307
#define GLFW_KEY_F19                    308
#define GLFW_KEY_F20                    309
#define GLFW_KEY_F21                    310
#define GLFW_KEY_F22                    311
#define GLFW_KEY_F23                    312
#define GLFW_KEY_F24                    313
#define GLFW_KEY_F25                    314
#define GLFW_KEY_KP_0                   320
#define GLFW_KEY_KP_1                   321
#define GLFW_KEY_KP_2                   322
#define GLFW_KEY_KP_3                   323
#define GLFW_KEY_KP_4                   324
#define GLFW_KEY_KP_5                   325
#define GLFW_KEY_KP_6                   326
#define GLFW_KEY_KP_7                   327
#define GLFW_KEY_KP_8                   328
#define GLFW_KEY_KP_9                   329
#define GLFW_KEY_KP_DECIMAL             330
#define GLFW_KEY_KP_DIVIDE              331
#define GLFW_KEY_KP_MULTIPLY            332
#define GLFW_KEY_KP_SUBTRACT            333
#define GLFW_KEY_KP_ADD                 334
#define GLFW_KEY_KP_ENTER               335
#define GLFW_KEY_KP_EQUAL               336
#define GLFW_KEY_LEFT_SHIFT             340
#define GLFW_KEY_LEFT_CONTROL           341
#define GLFW_KEY_LEFT_ALT               342
#define GLFW_KEY_LEFT_SUPER             343
#define GLFW_KEY_RIGHT_SHIFT            344
#define GLFW_KEY_RIGHT_CONTROL          345
#define GLFW_KEY_RIGHT_ALT              346
#define GLFW_KEY_RIGHT_SUPER            347
#define GLFW_KEY_MENU                   348
#define GLFW_KEY_LAST                   GLFW_KEY_MENU

/* GLFW 2.x key name aliases (deprecated) */
#define GLFW_KEY_ESC            GLFW_KEY_ESCAPE
#define GLFW_KEY_DEL            GLFW_KEY_DELETE
#define GLFW_KEY_PAGEUP         GLFW_KEY_PAGE_UP
#define GLFW_KEY_PAGEDOWN       GLFW_KEY_PAGE_DOWN
#define GLFW_KEY_KP_NUM_LOCK    GLFW_KEY_NUM_LOCK
#define GLFW_KEY_LCTRL          GLFW_KEY_LEFT_CONTROL
#define GLFW_KEY_LSHIFT         GLFW_KEY_LEFT_SHIFT
#define GLFW_KEY_LALT           GLFW_KEY_LEFT_ALT
#define GLFW_KEY_LSUPER         GLFW_KEY_LEFT_SUPER
#define GLFW_KEY_RCTRL          GLFW_KEY_RIGHT_CONTROL
#define GLFW_KEY_RSHIFT         GLFW_KEY_RIGHT_SHIFT
#define GLFW_KEY_RALT           GLFW_KEY_RIGHT_ALT
#define GLFW_KEY_RSUPER         GLFW_KEY_RIGHT_SUPER

/*! @} */

/*! @defgroup buttons Mouse buttons
 *  @ingroup input
 *  @{ */
#define GLFW_MOUSE_BUTTON_1      0
#define GLFW_MOUSE_BUTTON_2      1
#define GLFW_MOUSE_BUTTON_3      2
#define GLFW_MOUSE_BUTTON_4      3
#define GLFW_MOUSE_BUTTON_5      4
#define GLFW_MOUSE_BUTTON_6      5
#define GLFW_MOUSE_BUTTON_7      6
#define GLFW_MOUSE_BUTTON_8      7
#define GLFW_MOUSE_BUTTON_LAST   GLFW_MOUSE_BUTTON_8
#define GLFW_MOUSE_BUTTON_LEFT   GLFW_MOUSE_BUTTON_1
#define GLFW_MOUSE_BUTTON_RIGHT  GLFW_MOUSE_BUTTON_2
#define GLFW_MOUSE_BUTTON_MIDDLE GLFW_MOUSE_BUTTON_3
/*! @} */

/*! @defgroup joysticks Joysticks
 *  @ingroup input
 *  @{ */
#define GLFW_JOYSTICK_1          0
#define GLFW_JOYSTICK_2          1
#define GLFW_JOYSTICK_3          2
#define GLFW_JOYSTICK_4          3
#define GLFW_JOYSTICK_5          4
#define GLFW_JOYSTICK_6          5
#define GLFW_JOYSTICK_7          6
#define GLFW_JOYSTICK_8          7
#define GLFW_JOYSTICK_9          8
#define GLFW_JOYSTICK_10         9
#define GLFW_JOYSTICK_11         10
#define GLFW_JOYSTICK_12         11
#define GLFW_JOYSTICK_13         12
#define GLFW_JOYSTICK_14         13
#define GLFW_JOYSTICK_15         14
#define GLFW_JOYSTICK_16         15
#define GLFW_JOYSTICK_LAST       GLFW_JOYSTICK_16
/*! @} */


/*************************************************************************
 * Other definitions
 *************************************************************************/

/*! @defgroup paramhints Window parameters and hints
 *  @ingroup window
 *  @{ */

/*! @brief @c GL_TRUE if the window has focus, or @c GL_FALSE otherwise.
 *  @see glfwGetWindowParam
 */
#define GLFW_FOCUSED              0x00020001
/*! @brief @c GL_TRUE if the window is iconified, or @c GL_FALSE otherwise.
 *  @see glfwGetWindowParam
 */
#define GLFW_ICONIFIED            0x00020002
/*! @brief @c GL_TRUE if the window has been requested to close, or @c GL_FALSE
 *  otherwise.
 *  @see glfwGetWindowParam
 */
#define GLFW_SHOULD_CLOSE         0x00020003
/*! @brief The client API version revision.
 *  @see glfwGetWindowParam
 */
#define GLFW_CONTEXT_REVISION     0x00020004

/*! @brief The bit depth of the red component of the color buffer.
 *  @see glfwWindowHint
 */
#define GLFW_RED_BITS             0x00021000
/*! @brief The bit depth of the green component of the color buffer.
 *  @see glfwWindowHint
 */
#define GLFW_GREEN_BITS           0x00021001
/*! @brief The bit depth of the blue component of the color buffer.
 *  @see glfwWindowHint
 */
#define GLFW_BLUE_BITS            0x00021002
/*! @brief The bit depth of the alpha component of the color buffer.
 *  @see glfwWindowHint
 */
#define GLFW_ALPHA_BITS           0x00021003
/*! @brief The bit depth of the depth buffer of the default framebuffer.
 *  @see glfwWindowHint
 */
#define GLFW_DEPTH_BITS           0x00021004
/*! @brief The bit depth of the stencil buffer of the default framebuffer.
 *  @see glfwWindowHint
 */
#define GLFW_STENCIL_BITS         0x00021005
/*! @brief The bit depth of the red component of the accumulation buffer.
 *  @see glfwWindowHint
 */
#define GLFW_ACCUM_RED_BITS       0x00021006
/*! @brief The bit depth of the red component of the accumulation buffer.
 *  @see glfwWindowHint
 */
#define GLFW_ACCUM_GREEN_BITS     0x00021007
/*! @brief The bit depth of the red component of the accumulation buffer.
 *  @see glfwWindowHint
 */
#define GLFW_ACCUM_BLUE_BITS      0x00021008
/*! @brief The bit depth of the red component of the accumulation buffer.
 *  @see glfwWindowHint
 */
#define GLFW_ACCUM_ALPHA_BITS     0x00021009
/*! @brief The number of auxiliary buffers.
 *  @see glfwWindowHint
 */
#define GLFW_AUX_BUFFERS          0x0002100A
/*! @brief @c GL_TRUE for stereo rendering, or @c GL_FALSE otherwise.
 *  @see glfwWindowHint
 */
#define GLFW_STEREO               0x0002100B
/*! @brief The number of samples used for default framebuffer multisampling, or
 *  zero to disable multisampling.
 *  @see glfwWindowHint
 */
<<<<<<< HEAD
#define GLFW_FSAA_SAMPLES         0x0002100C
=======
#define GLFW_SAMPLES              0x0002100E
>>>>>>> 17901948
/*! @brief @c GL_TRUE if the framebuffer should be sRGB capable, or @c GL_FALSE
 *  otherwise.
 *  @see glfwWindowHint
 */
#define GLFW_SRGB_CAPABLE         0x0002100D

/*! @brief The @link clients client API @endlink to create a context for.
 *  @see glfwWindowHint glfwGetWindowParam
 */
#define GLFW_CLIENT_API           0x00022000
/*! @see glfwWindowHint glfwGetWindowParam
 */
#define GLFW_CONTEXT_VERSION_MAJOR 0x00022001
/*! @see glfwWindowHint glfwGetWindowParam
 */
#define GLFW_CONTEXT_VERSION_MINOR 0x00022002
/*! @see glfwWindowHint glfwGetWindowParam
 */
#define GLFW_CONTEXT_ROBUSTNESS   0x00022003
/*! @see glfwWindowHint glfwGetWindowParam
 */
#define GLFW_OPENGL_FORWARD_COMPAT 0x00022004
/*! @see glfwWindowHint glfwGetWindowParam
 */
#define GLFW_OPENGL_DEBUG_CONTEXT 0x00022005
/*! @see glfwWindowHint glfwGetWindowParam
 */
#define GLFW_OPENGL_PROFILE       0x00022006
/*! @brief @c GL_TRUE if the window is resizable, or @c GL_FALSE otherwise.
 *  @see glfwWindowHint glfwGetWindowParam
 */
#define GLFW_RESIZABLE            0x00022007
/*! @brief @c GL_TRUE if the window is visible, or @c GL_FALSE otherwise.
 *  @see glfwWindowHint glfwGetWindowParam
 */
#define GLFW_VISIBLE              0x00022008
/*! @brief The x-coordinate, in pixels, of the upper-left corner of the
 *  client area of the window.
 *  @see glfwWindowHint glfwGetWindowParam
 */
#define GLFW_POSITION_X           0x00022009
/*! @brief The y-coordinate, in pixels, of the upper-left corner of the
 *  client area of the window.
 *  @see glfwWindowHint glfwGetWindowParam
 */
#define GLFW_POSITION_Y           0x0002200A

/*! @} */

/*! @name Client APIs
 *  @{ */
/*! @brief The OpenGL API.
 *  @ingroup context
 */
#define GLFW_OPENGL_API           0x00000001
/*! @brief The OpenGL ES API.
 *  @ingroup context
 */
#define GLFW_OPENGL_ES_API        0x00000002
/*! @} */

/*! @name Context robustness strategies
 *  @{ */
/*! @brief No robustness strategy is used.
 *
 *  This is the default.
 *  @ingroup context
 */
#define GLFW_NO_ROBUSTNESS         0x00000000
/*! @brief 
 *  @ingroup context
 */
#define GLFW_NO_RESET_NOTIFICATION 0x00000001
/*! @brief 
 *  @ingroup context
 */
#define GLFW_LOSE_CONTEXT_ON_RESET 0x00000002
/*! @} */

/*! @name OpenGL profiles
 *  @{ */
/*! @brief No OpenGL profile.
 *  @ingroup context
 */
#define GLFW_OPENGL_NO_PROFILE    0x00000000
/*! @brief The OpenGL core profile.
 *  @ingroup context
 */
#define GLFW_OPENGL_CORE_PROFILE  0x00000001
/*! @brief The OpenGL compatibility profile.
 *  @ingroup context
 */
#define GLFW_OPENGL_COMPAT_PROFILE 0x00000002
/*! @} */

/*! @name Input modes
 *  @{ */
/*! @brief The behaviour of the cursor.
 *  @ingroup input
 */
#define GLFW_CURSOR_MODE          0x00030001
/*! @brief Whether the @ref glfwGetKey function uses sticky state.
 *  @ingroup input
 */
#define GLFW_STICKY_KEYS          0x00030002
/*! @brief Whether the @ref glfwGetMouseButton function uses sticky state.
 *  @ingroup input
 */
#define GLFW_STICKY_MOUSE_BUTTONS 0x00030003
/*! @} */

/*! @name Cursor modes
 *  @{ */
/*! @brief The cursor is visible and behaves normally.
 *  @ingroup input
 */
#define GLFW_CURSOR_NORMAL       0x00040001
/*! @brief The cursor is hidden when over the client area of the window.
 *  @ingroup input
 */
#define GLFW_CURSOR_HIDDEN       0x00040002
/*! @brief The cursor is disabled and cursor movement is unbounded.
 *  @ingroup input
 */
#define GLFW_CURSOR_CAPTURED     0x00040003
/*! @} */

/*! @name Joystick parameters
 *  @{ */
/*! @brief @c GL_TRUE if the joystick is present, or @c GL_FALSE otherwise.
 *  @ingroup input
 */
#define GLFW_PRESENT              0x00050001
/*! @brief The number of axes on the specified joystick, or zero if the joystick
 *  is not present.
 *  @ingroup input
 */
#define GLFW_AXES                 0x00050002
/*! @brief The number of buttons on the specified joystick, or zero if the
 *  joystick is not present.
 *  @ingroup input
 */
#define GLFW_BUTTONS              0x00050003
/*! @} */

/*! @defgroup errors Error codes
 *  @ingroup error
 *  @{ */
/*! @brief No error has occurred.
 */
#define GLFW_NO_ERROR             0
/*! @brief GLFW has not been initialized.
 */
#define GLFW_NOT_INITIALIZED      0x00070001
/*! @brief No context is current for this thread.
 */
#define GLFW_NO_CURRENT_CONTEXT   0x00070002
/*! @brief One of the enum parameters for the function was given an invalid
 *  enum.
 */
#define GLFW_INVALID_ENUM         0x00070003
/*! @brief One of the parameters for the function was given an invalid value.
 */
#define GLFW_INVALID_VALUE        0x00070004
/*! @brief A memory allocation failed.
 */
#define GLFW_OUT_OF_MEMORY        0x00070005
/*! @brief GLFW could not find support for the requested client API on the
 *  system.
 */
#define GLFW_API_UNAVAILABLE      0x00070006
/*! @brief The requested client API version is not available.
 */
#define GLFW_VERSION_UNAVAILABLE  0x00070007
/*! @brief A platform-specific error occurred that does not match any of the
 *  more specific categories.
 */
#define GLFW_PLATFORM_ERROR       0x00070008
/*! @brief The clipboard did not contain data in the requested format.
 */
#define GLFW_FORMAT_UNAVAILABLE   0x00070009
/*! @} */

/*! @brief The number of entries in the gamma ramp.
 *  @ingroup gamma
 */
#define GLFW_GAMMA_RAMP_SIZE      256

/*! @name Monitor parameters
 *  @{ */
/*! @brief The physical width, in mm, of the monitor.
 *  @ingroup monitor
 */
#define GLFW_MONITOR_WIDTH_MM         0x00060001
/*! @brief The physical height, in mm, of the monitor.
 *  @ingroup monitor
 */
#define GLFW_MONITOR_HEIGHT_MM        0x00060002
/*! @brief The x-coordinate of the upper-left corner of the monitor on the
 *  virtual desktop.
 *  @ingroup monitor
 */
#define GLFW_MONITOR_POS_X            0x00060003
/*! @brief The y-coordinate of the upper-left corner of the monitor on the
 *  virtual desktop.
 *  @ingroup monitor
 */
#define GLFW_MONITOR_POS_Y            0x00060004
/* @} */

/*! @name Monitor events
 *  @{ */
/*! @brief The monitor was connected.
 *  @ingroup monitor
 */
#define GLFW_CONNECTED                0x00061000
/*! @brief The monitor was disconnected.
 *  @ingroup monitor
 */
#define GLFW_DISCONNECTED             0x00061001
/* @} */

/*************************************************************************
 * Typedefs
 *************************************************************************/

/*! @brief Client API function pointer type.
 *  @ingroup context
 */
typedef void (*GLFWglproc)(void);

/*! @brief Monitor handle type.
 *  @ingroup monitor
 */
typedef void* GLFWmonitor;

/*! @brief Window handle type.
 *  @ingroup window
 */
typedef void* GLFWwindow;

/*! @brief The function signature for error callbacks.
 *  @param[in] error An @link errors error code @endlink.
 *  @param[in] description A UTF-8 encoded string describing the error.
 *  @ingroup error
 */
typedef void (* GLFWerrorfun)(int,const char*);

/*! @brief The function signature for window position callbacks.
 *  @param[in] window The window that the user moved.
 *  @param[in] x The new x-coordinate, in pixels, of the upper-left corner of
 *  the client area of the window.
 *  @param[in] y The new y-coordinate, in pixels, of the upper-left corner of
 *  the client area of the window.
 *  @ingroup window
 */
typedef void (* GLFWwindowposfun)(GLFWwindow,int,int);

/*! @brief The function signature for window resize callbacks.
 *  @param[in] window The window that the user resized.
 *  @param[in] width The new width, in pixels, of the window.
 *  @param[in] height The new height, in pixels, of the window.
 *  @ingroup window
 */
typedef void (* GLFWwindowsizefun)(GLFWwindow,int,int);

/*! @brief The function signature for window close callbacks.
 *  @param[in] window The window that the user attempted to close.
 *  @return @c GL_TRUE to allow the window to be closed, or @c GL_FALSE to
 *  ignore the attempt.
 *  @ingroup window
 */
typedef int (* GLFWwindowclosefun)(GLFWwindow);

/*! @brief The function signature for window content refresh callbacks.
 *  @param[in] window The window whose content needs to be refreshed.
 *  @ingroup window
 */
typedef void (* GLFWwindowrefreshfun)(GLFWwindow);

/*! @brief The function signature for window focus/defocus callbacks.
 *  @param[in] window The window that was focused or defocused.
 *  @param[in] focused @c GL_TRUE if the window was focused, or @c GL_FALSE if
 *  it was defocused.
 *  @ingroup window
 */
typedef void (* GLFWwindowfocusfun)(GLFWwindow,int);

/*! @brief The function signature for window iconify/restore callbacks.
 *  @param[in] window The window that was iconified or restored.
 *  @param[in] iconified @c GL_TRUE if the window was iconified, or @c GL_FALSE
 *  if it was restored.
 *  @ingroup window
 */
typedef void (* GLFWwindowiconifyfun)(GLFWwindow,int);

/*! @brief The function signature for mouse button callbacks.
 *  @param[in] window The window that received the event.
 *  @param[in] button The @link buttons mouse button @endlink that was pressed
 *  or released.
 *  @param[in] action @ref GLFW_PRESS or @ref GLFW_RELEASE.
 *  @ingroup input
 */
typedef void (* GLFWmousebuttonfun)(GLFWwindow,int,int);

/*! @brief The function signature for cursor position callbacks.
 *  @param[in] window The window that received the event.
 *  @param[in] x The new x-coordinate of the cursor.
 *  @param[in] y The new y-coordinate of the cursor.
 *  @ingroup input
 */
typedef void (* GLFWcursorposfun)(GLFWwindow,int,int);

/*! @brief The function signature for cursor enter/exit callbacks.
 *  @param[in] window The window that received the event.
 *  @param[in] entered @c GL_TRUE if the cursor entered the window's client
 *  area, or @c GL_FALSE if it left it.
 *  @ingroup input
 */
typedef void (* GLFWcursorenterfun)(GLFWwindow,int);

/*! @brief The function signature for scroll callbacks.
 *  @param[in] window The window that received the event.
 *  @param[in] x The scroll offset along the x-axis.
 *  @param[in] y The scroll offset along the y-axis.
 *  @ingroup input
 */
typedef void (* GLFWscrollfun)(GLFWwindow,double,double);

/*! @brief The function signature for keyboard key callbacks.
 *  @param[in] window The window that received the event.
 *  @param[in] key The @link keys keyboard key @endlink that was pressed or
 *  released.
 *  @param[in] action @ref GLFW_PRESS or @ref GLFW_RELEASE.
 *  @ingroup input
 */
typedef void (* GLFWkeyfun)(GLFWwindow,int,int);

/*! @brief The function signature for Unicode character callbacks.
 *  @param[in] window The window that received the event.
 *  @param[in] character The Unicode code point of the character.
 *  @ingroup input
 */
typedef void (* GLFWcharfun)(GLFWwindow,int);

/*! @brief The function signature for monitor configuration callbacks.
 *  @param[in] monitor The monitor that was connected or disconnected.
 *  @param[in] event @ref GLFW_MONITOR_CONNECTED or @ref
 *  GLFW_MONITOR_DISCONNECTED.
 */
typedef void (* GLFWmonitorfun)(GLFWmonitor,int);

/* @brief Video mode type.
 * @ingroup monitor
 */
typedef struct
{
    int width;
    int height;
    int redBits;
    int blueBits;
    int greenBits;
} GLFWvidmode;

/*! @brief Gamma ramp.
 *  @ingroup gamma
 */
typedef struct
{
    unsigned short red[GLFW_GAMMA_RAMP_SIZE];
    unsigned short green[GLFW_GAMMA_RAMP_SIZE];
    unsigned short blue[GLFW_GAMMA_RAMP_SIZE];
} GLFWgammaramp;


/*************************************************************************
 * Prototypes
 *************************************************************************/

/*! @brief Initializes the GLFW library.
 *
 *  Before most GLFW functions can be used, GLFW must be initialized, and before
 *  a program terminates GLFW should be terminated in order to free allocated
 *  resources, memory, etc.
 *
 *  @return @c GL_TRUE if successful, or @c GL_FALSE if an error occurred.
 *  @ingroup init
 *
 *  @remarks Additional calls to this function after successful initialization
 *  but before termination will succeed but will do nothing.
 *
 *  @note This function may only be called from the main thread.
 *
 *  @note This function may take several seconds to complete on some systems,
 *  while on other systems it may take only a fraction of a second to complete.
 *
 *  @note On Mac OS X, this function will change the current directory of the
 *  application to the @c Contents/Resources subdirectory of the application's
 *  bundle, if present.
 *
 *  @sa glfwTerminate
 */
GLFWAPI int glfwInit(void);

/*! @brief Terminates the GLFW library.
 *  @ingroup init
 *
 *  @remarks This function may be called before @ref glfwInit.
 *
 *  @note This function may only be called from the main thread.
 *
 *  @note This function closes all GLFW windows.
 *
 *  @note This function should be called before the program exits.
 *
 *  @warning No window's context may be current on another thread when this
 *  function is called.
 *
 *  @sa glfwInit
 */
GLFWAPI void glfwTerminate(void);

/*! @brief Retrieves the version of the GLFW library.
 *  @param[out] major Where to store the major version number, or @c NULL.
 *  @param[out] minor Where to store the minor version number, or @c NULL.
 *  @param[out] rev Where to store the revision number, or @c NULL.
 *  @ingroup init
 *
 *  @remarks This function may be called before @ref glfwInit.
 *
 *  @remarks This function may be called from secondary threads.
 *
 *  @sa glfwGetVersionString
 */
GLFWAPI void glfwGetVersion(int* major, int* minor, int* rev);

/*! @brief Returns the version string of the GLFW library.
 *
 *  The version string contains information about what compile-time options were
 *  enabled when the library was built.
 *
 *  @return The GLFW version string.
 *  @ingroup init
 *
 *  @remarks This function may be called before @ref glfwInit.
 *
 *  @remarks This function may be called from secondary threads.
 *
 *  @sa glfwGetVersion
 */
GLFWAPI const char* glfwGetVersionString(void);

/*! @brief Sets the error callback.
 *  @param[in] cbfun The new callback, or @c NULL to remove the currently set
 *  callback.
 *  @ingroup error
 *
 *  @remarks This function may be called before @ref glfwInit.
 *
 *  @remarks The error callback is the preferred error retrieval mechanism, as
 *  it may be provided with a more specific error description than the generic
 *  one returned by @ref glfwErrorString.
 *
 *  @note Because the description string provided to the callback may have been
 *  generated specifically for that error, it is not guaranteed to be valid
 *  after the callback has returned.  If you wish to use it after that, you need
 *  to make your own copy of it before returning.
 */
GLFWAPI void glfwSetErrorCallback(GLFWerrorfun cbfun);

/*! @brief Returns the currently connected monitors.
 *  @param[out] count The size of the returned array.
 *  @return An array of monitor handles.
 *  @ingroup monitor
 */
GLFWAPI const GLFWmonitor* glfwGetMonitors(int* count);

/*! @brief Returns the primary monitor.
 *  @return The primary monitor.
 *  @ingroup monitor
 */
GLFWAPI GLFWmonitor glfwGetPrimaryMonitor(void);

/*! @brief Returns a property of the specified monitor.
 *  @ingroup monitor
 */
GLFWAPI int glfwGetMonitorParam(GLFWmonitor monitor, int param);

/*! @brief Returns the name of the specified monitor.
 *  @param[in] monitor The monitor to query.
 *  @return The UTF-8 encoded name of the monitor.
 *  @ingroup monitor
 */
GLFWAPI const char* glfwGetMonitorName(GLFWmonitor monitor);

/*! @brief Sets the user pointer of the specified monitor.
 *  @param[in] monitor The monitor whose pointer to set.
 *  @param[in] pointer The new value.
 *  @ingroup monitor
 *
 *  @see glfwGetMonitorUserPointer
 */
GLFWAPI void glfwSetMonitorUserPointer(GLFWmonitor monitor, void* pointer);

/*! @brief Returns the user pointer of the specified monitor.
 *  @param[in] monitor The monitor whose pointer to return.
 *  @ingroup monitor
 *
 *  @sa glfwSetMonitorUserPointer
 */
GLFWAPI void* glfwGetMonitorUserPointer(GLFWmonitor monitor);

/*! @brief Sets the monitor configuration callback.
 *  @param[in] cbfun The new callback, or @c NULL to remove the currently set.
 *  @ingroup monitor
 */
GLFWAPI void glfwSetMonitorCallback(GLFWmonitorfun cbfun);

/*! @brief Returns the available video modes for the specified monitor.
 *  @param[in] monitor The monitor to query.
 *  @param[out] count The number of video modes in the returned array.
 *  @return An array of video modes.
 *  @ingroup monitor
 */
GLFWAPI const GLFWvidmode* glfwGetVideoModes(GLFWmonitor monitor, int* count);

/*! @brief Returns the current mode of the specified monitor.
 *  @param[in] monitor The monitor to query.
 *  @param[out] mode The current mode of the monitor.
 *  @ingroup monitor
 */
GLFWAPI void glfwGetVideoMode(GLFWmonitor monitor, GLFWvidmode* mode);

/*! @brief Sets the system gamma ramp to one generated from the specified
 *  exponent.
 *  @param[in] gamma The desired exponent.
 *  @ingroup gamma
 */
GLFWAPI void glfwSetGamma(float gamma);

/*! @brief Retrieves the current system gamma ramp.
 *  @param[out] ramp Where to store the gamma ramp.
 *  @ingroup gamma
 */
GLFWAPI void glfwGetGammaRamp(GLFWgammaramp* ramp);

/*! @brief Sets the system gamma ramp to the one specified.
 *  @param[in] ramp The gamma ramp to use.
 *  @ingroup gamma
 */
GLFWAPI void glfwSetGammaRamp(const GLFWgammaramp* ramp);

/*! @brief Resets all window hints to their default values
 *
 *  The @ref GLFW_RED_BITS, @ref GLFW_GREEN_BITS, @ref GLFW_BLUE_BITS, @ref
 *  GLFW_ALPHA_BITS and @ref GLFW_STENCIL_BITS hints are set to 8.
 *
 *  The @ref GLFW_DEPTH_BITS hint is set to 24.
 *
 *  The @ref GLFW_VISIBLE and @ref GLFW_RESIZABLE hints are set to 1.
 *
 *  The @ref GLFW_CLIENT_API hint is set to @ref GLFW_OPENGL_API.
 *
 *  The @ref GLFW_CONTEXT_VERSION_MAJOR and @ref GLFW_CONTEXT_VERSION_MINOR
 *  hints are set to 1 and 0, respectively.
 *
 *  The @ref GLFW_CONTEXT_ROBUSTNESS hint is set to @ref GLFW_NO_ROBUSTNESS.
 *
 *  All other hints are set to 0.
 *
 *  @ingroup window
 *
 *  @note This function may only be called from the main thread.
 *
 *  @sa glfwWindowHint
 */
GLFWAPI void glfwDefaultWindowHints(void);

/*! @brief Sets the specified window hint to the desired value.
 *  @param[in] target The window hint to set.
 *  @param[in] target The new value of the window hint.
 *  @ingroup window
 *
 *  This function sets hints for the next call to @ref glfwCreateWindow.  The
 *  hints, once set, retain their values until changed by a call to @ref
 *  glfwWindowHint or @ref glfwDefaultWindowHints, or until the library is
 *  terminated with @ref glfwTerminate.
 *
 *  Some window hints are hard constraints.  These must match the available
 *  capabilities @em exactly for window and context creation to succeed.  Hints
 *  that are not hard constraints are matched as closely as possible, but the
 *  resulting window and context may differ from what these hints requested.  To
 *  find out the actual properties of the created window and context, use the
 *  @ref glfwGetWindowParam function.
 *
 *  The following hints are hard constraints:
 *  @arg @ref GLFW_STEREO
 *  @arg @ref GLFW_CLIENT_API
 *
 *  The following additional hints are hard constraints if requesting an OpenGL
 *  context:
 *  @arg @ref GLFW_OPENGL_FORWARD_COMPAT
 *  @arg @ref GLFW_OPENGL_PROFILE
 *
 *  Hints that do not apply to a given type of window or context are ignored.
 *
 *  @par Framebuffer hints
 *
 *  The @ref GLFW_RED_BITS, @ref GLFW_GREEN_BITS, @ref GLFW_BLUE_BITS, @ref
 *  GLFW_ALPHA_BITS, @ref GLFW_DEPTH_BITS and @ref GLFW_STENCIL_BITS hints
 *  specify the desired bit depths of the various components of the default
 *  framebuffer.
 *
 *  The @ref GLFW_ACCUM_RED_BITS, @ref GLFW_ACCUM_GREEN_BITS, @ref
 *  GLFW_ACCUM_BLUE_BITS and @ref GLFW_ACCUM_ALPHA_BITS hints specify the
 *  desired bit depths of the various components of the accumulation buffer.
 *
 *  The @ref GLFW_AUX_BUFFERS hint specifies the desired number of auxiliary
 *  buffers.
 *
 *  The @ref GLFW_STEREO hint specifies whether to use stereoscopic rendering.
 *
 *  The @ref GLFW_SAMPLES hint specifies the desired number of samples to use
 *  for multisampling.
 *
 *  The @ref GLFW_SRGB_CAPABLE hint specifies whether the framebuffer should be
 *  sRGB capable.
 *
 *  @par Context hints
 *
 *  The @ref GLFW_CLIENT_API hint specifies which client API to create the
 *  context for.  Possible values are @ref GLFW_OPENGL_API and @ref
 *  GLFW_OPENGL_ES_API.
 *
 *  The @ref GLFW_CONTEXT_VERSION_MAJOR and @ref GLFW_CONTEXT_VERSION_MINOR
 *  hints specify the client API version that the created context must be
 *  compatible with.
 *
 *  For OpenGL, these hints are @em not hard constraints, as they don't have to
 *  match exactly, but @ref glfwCreateWindow will still fail if the resulting
 *  OpenGL version is less than the one requested.  It is therefore perfectly
 *  safe to use the default of version 1.0 for legacy code and you will still
 *  get backwards-compatible contexts of version 3.0 and above when available.
 *
 *  For OpenGL ES, these hints are hard constraints, as there is no backward
 *  compatibility between OpenGL ES versions.
 *
 *  If an OpenGL context is requested, the @ref GLFW_OPENGL_FORWARD_COMPAT hint
 *  specifies whether the OpenGL context should be forward-compatible, i.e. one
 *  where all functionality deprecated in the requested version of OpenGL is
 *  removed.  This may only be used if the requested OpenGL version is 3.0 or
 *  above.  If another client API is requested, this hint is ignored.
 *
 *  If an OpenGL context is requested, the @ref GLFW_OPENGL_DEBUG_CONTEXT hint
 *  specifies whether to create a debug OpenGL context, which may have
 *  additional error and performance issue reporting functionality.  If another
 *  client API is requested, this hint is ignored.
 *
 *  If an OpenGL context is requested, the @ref GLFW_OPENGL_PROFILE hint
 *  specifies which OpenGL profile to create the context for.  Possible values
 *  are @ref GLFW_OPENGL_NO_PROFILE, @ref GLFW_OPENGL_CORE_PROFILE and @ref
 *  GLFW_OPENGL_COMPAT_PROFILE.  This may only be used if the requested OpenGL
 *  version is 3.2 or above.  If another client API is requested, this hint
 *  is ignored.
 *
 *  The @ref GLFW_CONTEXT_ROBUSTNESS hint specifies the robustness strategy to
 *  be used by the context.
 *
 *  @par Window hints
 *
 *  The @ref GLFW_RESIZABLE hint specifies whether the window will be resizable
 *  by the user.  The window will still be resizable using the @ref
 *  glfwSetWindowSize function.  This hint is ignored for fullscreen windows.
 *
 *  The @ref GLFW_VISIBLE hint specifies whether the window will be initially
 *  visible.  This hint is ignored for fullscreen windows.
 *
 *  The @ref GLFW_POSITION_X and @ref GLFW_POSITION_Y hints specify the initial
 *  position of the window.  These hints are ignored for fullscreen windows.
 *
 *  @note This function may only be called from the main thread.
 *
 *  @sa glfwDefaultWindowHints
 */
GLFWAPI void glfwWindowHint(int target, int hint);

/*! @brief Creates a window and its associated context.
 *
 *  @param[in] width The desired width, in pixels, of the window.  This must be
 *  greater than zero.
 *  @param[in] height The desired height, in pixels, of the window.  This must
 *  be greater than zero.
 *  @param[in] title The initial, UTF-8 encoded window title.
 *  @param[in] monitor The monitor to use for fullscreen mode, or @c NULL to use
 *  windowed mode.
 *  @param[in] share The window whose context to share resources with, or @c
 *  NULL to not share resources.
 *  @return The handle of the created window, or @c NULL if an error occurred.
 *  @ingroup window
 *
 *  @remarks Most of the options for how the window and its context should be
 *  created are specified via the @ref glfwWindowHint function.
 *
 *  @remarks This function does not change which context is current.  Before you
 *  can use the newly created context, you need to make it current using @ref
 *  glfwMakeContextCurrent.
 *
 *  @remarks For fullscreen windows the initial cursor mode is @ref
 *  GLFW_CURSOR_CAPTURED and the screensaver is prohibited from starting.  For
 *  regular windows the initial cursor mode is @ref GLFW_CURSOR_NORMAL and the
 *  screensaver is allowed to start.
 *
 *  @remarks In order to determine the actual properties of an opened window,
 *  use @ref glfwGetWindowParam and @ref glfwGetWindowSize.
 *
 *  @remarks On Microsoft Windows, if the executable has an icon resource named
 *  @c GLFW_ICON, it will be set as the icon for the window.  If no such icon is
 *  present, the @c IDI_WINLOGO icon will be used instead.
 *
 *  @remarks On Mac OS X the GLFW window has no icon, but programs using GLFW
 *  will use the application bundle's icon.  Also, the first time a window is
 *  opened the menu bar is populated with common commands like Hide, Quit and
 *  About.  The (minimal) about dialog uses information from the application's
 *  bundle.  For more information on bundles, see the Bundle Programming Guide
 *  provided by Apple.
 *
 *  @note This function may only be called from the main thread.
 *
 *  @sa glfwDestroyWindow
 */
GLFWAPI GLFWwindow glfwCreateWindow(int width, int height, const char* title, GLFWmonitor monitor, GLFWwindow share);

/*! @brief Destroys the specified window and its context.
 *  @param[in] window The window to destroy.
 *  @ingroup window
 *
 *  @note This function may only be called from the main thread.
 *
 *  @note If the window's context is current on the main thread, it is
 *  detached before being destroyed.
 *
 *  @note On calling this function, no further callbacks will be called for
 *  the specified window, even if their associated events occur during window
 *  destruction.
 *
 *  @warning The window's context must not be current on any other thread.
 *
 *  @sa glfwCreateWindow
 */
GLFWAPI void glfwDestroyWindow(GLFWwindow window);

/*! @brief Sets the title of the specified window.
 *  @param[in] window The window whose title to change.
 *  @param[in] title The UTF-8 encoded window title.
 *  @ingroup window
 *
 *  @note This function may only be called from the main thread.
 */
GLFWAPI void glfwSetWindowTitle(GLFWwindow window, const char* title);

/*! @brief Retrieves the size of the client area of the specified window.
 *  @param[in] window The window whose size to retrieve.
 *  @param[out] width The width of the client area.
 *  @param[out] height The height of the client area.
 *  @ingroup window
 *
 *  @sa glfwSetWindowSize
 */
GLFWAPI void glfwGetWindowSize(GLFWwindow window, int* width, int* height);

/*! @brief Sets the size of the client area of the specified window.
 *  @param[in] window The window to resize.
 *  @param[in] width The desired width of the specified window.
 *  @param[in] height The desired height of the specified window.
 *  @ingroup window
 *
 *  @note This function may only be called from the main thread.
 *
 *  @note The window manager may put limits on what window sizes are allowed.
 *
 *  @note For fullscreen windows, this function selects and switches to the
 *  resolution closest to the specified size, without destroying the window's
 *  context.
 *
 *  @sa glfwGetWindowSize
 */
GLFWAPI void glfwSetWindowSize(GLFWwindow window, int width, int height);

/*! @brief Iconifies the specified window.
 *  @param[in] window The window to iconify.
 *  @ingroup window
 *
 *  @remarks If the window is already iconified, this function does nothing.
 *
 *  @note This function may only be called from the main thread.
 *
 *  @sa glfwRestoreWindow
 */
GLFWAPI void glfwIconifyWindow(GLFWwindow window);

/*! @brief Restores the specified window.
 *  @param[in] window The window to restore.
 *  @ingroup window
 *
 *  @remarks If the window is already restored, this function does nothing.
 *
 *  @note This function may only be called from the main thread.
 *
 *  @sa glfwIconifyWindow
 */
GLFWAPI void glfwRestoreWindow(GLFWwindow window);

/*! @brief Makes the specified window visible.
 *  @param[in] window The window to make visible.
 *  @ingroup window
 *
 *  @remarks If the window is already visible or is in fullscreen mode, this
 *  function does nothing.
 *
 *  @note This function may only be called from the main thread.
 *
 *  @sa glfwHideWindow
 */
GLFWAPI void glfwShowWindow(GLFWwindow window);

/*! @brief Hides the specified window.
 *  @param[in] window The window to hide.
 *  @ingroup window
 *
 *  @remarks If the window is already hidden or is in fullscreen mode, this
 *  function does nothing.
 *
 *  @note This function may only be called from the main thread.
 *
 *  @sa glfwShowWindow
 */
GLFWAPI void glfwHideWindow(GLFWwindow window);

/*! @brief Returns the monitor that the window uses for fullscreen mode
 *  @param[in] window The window to query.
 *  @return The monitor, or @c NULL if the window is in windowed mode.
 *  @ingroup window
 */
GLFWAPI GLFWmonitor glfwGetWindowMonitor(GLFWwindow window);

/*! @brief Returns a property of the specified window.
 *  @param[in] window The window to query.
 *  @param[in] param The property whose value to return.
 *  @ingroup window
 *
 *  The @ref GLFW_FOCUSED property indicates whether the window is focused.
 *
 *  The @ref GLFW_ICONIFIED property indicates whether the window is iconified.
 *
 *  The @ref GLFW_VISIBLE property indicates whether the window is visible.
 *
 *  The @ref GLFW_RESIZABLE property indicates whether the window is resizable
 *  by the user.
 *
 *  The @ref GLFW_SHOULD_CLOSE property indicates whether the window has been
 *  requested by the user to close.
 *
 *  The @ref GLFW_POSITION_X and @ref GLFW_POSITION_Y properties indicate the
 *  screen position, in pixels, of the upper-left corner of the window's client
 *  area.
 *
 *  The @ref GLFW_CLIENT_API property indicates the client API provided by the
 *  window's context.
 *
 *  The @ref GLFW_CONTEXT_VERSION_MAJOR, @ref GLFW_CONTEXT_VERSION_MINOR and
 *  @ref GLFW_CONTEXT_REVISION properties indicate the client API version of the
 *  window's context.
 *
 *  The @ref GLFW_OPENGL_FORWARD_COMPAT property indicates whether an OpenGL
 *  context is forward-compatible.
 *
 *  The @ref GLFW_OPENGL_DEBUG_CONTEXT property indicates whether the
 *  corresponding window hint was used when the window was created.
 *
 *  The @ref GLFW_OPENGL_PROFILE property indicates the profile used by the
 *  OpenGL context, or @ref GLFW_OPENGL_NO_PROFILE if the context is for another
 *  client API than OpenGL.
 *
 *  The @ref GLFW_CONTEXT_ROBUSTNESS property indicates the robustness strategy
 *  used by the context, or @ref GLFW_NO_ROBUSTNESS if robustness is not used.
 */
GLFWAPI int glfwGetWindowParam(GLFWwindow window, int param);

/*! @brief Sets the user pointer of the specified window.
 *  @param[in] window The window whose pointer to set.
 *  @param[in] pointer The new value.
 *  @ingroup window
 *
 *  @sa glfwGetWindowUserPointer
 */
GLFWAPI void glfwSetWindowUserPointer(GLFWwindow window, void* pointer);

/*! @brief Returns the user pointer of the specified window.
 *  @param[in] window The window whose pointer to return.
 *  @ingroup window
 *
 *  @sa glfwSetWindowUserPointer
 */
GLFWAPI void* glfwGetWindowUserPointer(GLFWwindow window);

/*! @brief Sets the position callback for the specified window.
 *  @param[in] window The window whose callback to set.
 *  @param[in] cbfun The new callback, or @c NULL to remove the currently set
 *  callback.
 *  @ingroup window
 */
GLFWAPI void glfwSetWindowPosCallback(GLFWwindow window, GLFWwindowposfun cbfun);

/*! @brief Sets the size callback for the specified window.
 *  @param[in] window The window whose callback to set.
 *  @param[in] cbfun The new callback, or @c NULL to remove the currently set
 *  callback.
 *  @ingroup window
 *
 *  This callback is called when the window is resized.
 */
GLFWAPI void glfwSetWindowSizeCallback(GLFWwindow window, GLFWwindowsizefun cbfun);

/*! @brief Sets the close callback for the specified window.
 *  @param[in] window The window whose callback to set.
 *  @param[in] cbfun The new callback, or @c NULL to remove the currently set
 *  callback.
 *  @ingroup window
 *
 *  This callback is called when the user attempts to close the window, i.e.
 *  clicks the window's close widget or, on Mac OS X, selects @b Quit from the
 *  application menu.  Calling @ref glfwDestroyWindow does not cause this
 *  callback to be called.
 *
 *  The return value of the close callback becomes the new value of the @ref
 *  GLFW_SHOULD_CLOSE window parameter.
 */
GLFWAPI void glfwSetWindowCloseCallback(GLFWwindow window, GLFWwindowclosefun cbfun);

/*! @brief Sets the refresh callback for the specified window.
 *  @param[in] window The window whose callback to set.
 *  @param[in] cbfun The new callback, or @c NULL to remove the currently set
 *  callback.
 *  @ingroup window
 *
 *  This callback is called when the client area of the window needs to be
 *  redrawn, for example if the window has been exposed after having been
 *  covered by another window.
 *
 *  @note On compositing window systems such as Mac OS X, where the window
 *  contents are saved off-screen, this callback may never be called.
 */
GLFWAPI void glfwSetWindowRefreshCallback(GLFWwindow window, GLFWwindowrefreshfun cbfun);

/*! @brief Sets the focus callback for the specified window.
 *  @param[in] window The window whose callback to set.
 *  @param[in] cbfun The new callback, or @c NULL to remove the currently set
 *  callback.
 *  @ingroup window
 *
 *  This callback is called when the window gains or loses focus.
 */
GLFWAPI void glfwSetWindowFocusCallback(GLFWwindow window, GLFWwindowfocusfun cbfun);

/*! @brief Sets the iconify callback for the specified window.
 *  @param[in] window The window whose callback to set.
 *  @param[in] cbfun The new callback, or @c NULL to remove the currently set
 *  callback.
 *  @ingroup window
 *
 *  This callback is called when the window is iconified or restored.
 */
GLFWAPI void glfwSetWindowIconifyCallback(GLFWwindow window, GLFWwindowiconifyfun cbfun);

/*! @brief Processes all pending events.
 *  @ingroup window
 *
 *  @note This function may only be called from the main thread.
 *
 *  @sa glfwWaitEvents
 */
GLFWAPI void glfwPollEvents(void);

/*! @brief Waits until events are pending and processes them.
 *  @ingroup window
 *
 *  @note This function may only be called from the main thread.
 *
 *  @sa glfwPollEvents
 */
GLFWAPI void glfwWaitEvents(void);

/*! @brief Returns the value of an input option for the specified window.
 *  @param[in] window The window to query.
 *  @param[in] mode One of the following:
 *  @arg @ref GLFW_CURSOR_MODE Sets the cursor mode.
 *  @arg @ref GLFW_STICKY_KEYS Sets whether sticky keys are enabled.
 *  @arg @ref GLFW_STICKY_MOUSE_BUTTONS Sets whether sticky mouse buttons are enabled.
 *  @ingroup input
 *
 *  @sa glfwSetInputMode
 */
GLFWAPI int glfwGetInputMode(GLFWwindow window, int mode);

/*! @brief Sets an input option for the specified window.
 *  @param[in] mode One of the following:
 *  @arg @ref GLFW_CURSOR_MODE Sets the cursor mode.
 *  @arg @ref GLFW_STICKY_KEYS Sets whether sticky keys are enabled.
 *  @arg @ref GLFW_STICKY_MOUSE_BUTTONS Sets whether sticky mouse buttons are enabled.
 *  @ingroup input
 *
 *  @sa glfwGetInputMode
 */
GLFWAPI void glfwSetInputMode(GLFWwindow window, int mode, int value);

/*! @brief Returns the last reported state of a keyboard key for the specified
 *  window.
 *  @param[in] window The desired window.
 *  @param[in] key The desired @link keys keyboard key @endlink.
 *  @return @ref GLFW_PRESS or @ref GLFW_RELEASE.
 *  @ingroup input
 */
GLFWAPI int glfwGetKey(GLFWwindow window, int key);

/*! @brief Returns the last reported state of a mouse button for the specified
 *  window.
 *  @param[in] window The desired window.
 *  @param[in] key The desired @link buttons mouse buttons @endlink.
 *  @return @ref GLFW_PRESS or @ref GLFW_RELEASE.
 *  @ingroup input
 */
GLFWAPI int glfwGetMouseButton(GLFWwindow window, int button);

/*! @brief Retrieves the last reported cursor position, relative to the client
 *  area of the window.
 *  @param[in] window The desired window.
 *  @param[out] xpos The cursor x-coordinate, relative to the left edge of the
 *  client area, or @c NULL.
 *  @param[out] ypos The cursor y-coordinate, relative to the to top edge of the
 *  client area, or @c NULL.
 *  @ingroup input
 *
 *  @sa glfwSetCursorPos
 */
GLFWAPI void glfwGetCursorPos(GLFWwindow window, int* xpos, int* ypos);

/*! @brief Sets the position of the cursor, relative to the client area of the window.
 *  @param[in] window The desired window.
 *  @param[in] xpos The desired x-coordinate, relative to the left edge of the
 *  client area, or @c NULL.
 *  @param[in] ypos The desired y-coordinate, relative to the top edge of the
 *  client area, or @c NULL.
 *  @ingroup input
 *
 *  @note The specified window must be focused.
 *
 *  @sa glfwGetCursorPos
 */
GLFWAPI void glfwSetCursorPos(GLFWwindow window, int xpos, int ypos);

/*! @ingroup input
 */
GLFWAPI void glfwGetScrollOffset(GLFWwindow window, double* xoffset, double* yoffset);

/*! @brief Sets the key callback.
 *  @param[in] cbfun The new key callback, or @c NULL to remove the currently
 *  set callback.
 *  @ingroup input
 *
 *  @remarks The key callback deals with physical keys, with @link keys tokens
 *  @endlink named after their use on the standard US keyboard layout.  If you
 *  want to input text, use the Unicode character callback instead.
 */
GLFWAPI void glfwSetKeyCallback(GLFWwindow window, GLFWkeyfun cbfun);

/*! @brief Sets the Unicode character callback.
 *  @param[in] cbfun The new Unicode character callback, or @c NULL to remove
 *  the currently set callback.
 *  @ingroup input
 *
 *  @remarks The Unicode character callback is for text input.  If you want to
 *  know whether a specific key was pressed or released, use the key callback.
 */
GLFWAPI void glfwSetCharCallback(GLFWwindow window, GLFWcharfun cbfun);

/*! @brief Sets the mouse button callback.
 *  @param[in] cbfun The new mouse button callback, or @c NULL to remove the
 *  currently set callback.
 *  @ingroup input
 */
GLFWAPI void glfwSetMouseButtonCallback(GLFWwindow window, GLFWmousebuttonfun cbfun);

/*! @brief Sets the cursor position callback.
 *  @param[in] cbfun The new cursor position callback, or @c NULL to remove the
 *  currently set callback.
 *  @ingroup input
 *
 *  @remarks The position is relative to the upper-left corner of the client
 *  area of the window.
 */
GLFWAPI void glfwSetCursorPosCallback(GLFWwindow window, GLFWcursorposfun cbfun);

/*! @brief Sets the cursor enter/exit callback.
 *  @param[in] cbfun The new cursor enter/exit callback, or @c NULL to remove
 *  the currently set callback.
 *  @ingroup input
 */
GLFWAPI void glfwSetCursorEnterCallback(GLFWwindow window, GLFWcursorenterfun cbfun);

/*! @brief Sets the scroll callback.
 *  @param[in] cbfun The new scroll callback, or @c NULL to remove the currently
 *  set callback.
 *  @ingroup input
 *
 *  @note This receives all scrolling input, like that from a mouse wheel or
 *  a touchpad scrolling area.
 */
GLFWAPI void glfwSetScrollCallback(GLFWwindow window, GLFWscrollfun cbfun);

/*! @brief Returns a property of the specified joystick.
 *  @param[in] joy The joystick to query.
 *  @param[in] param The property whose value to return.
 *  @return The specified joystick's current value, or zero if the joystick is
 *  not present.
 *  @ingroup input
 */
GLFWAPI int glfwGetJoystickParam(int joy, int param);

/*! @brief Returns the values of axes of the specified joystick.
 *  @param[in] joy The joystick to query.
 *  @param[out] axes The array to hold the values.
 *  @param[in] numaxes The size of the provided array.
 *  @return The number of values written to @p axes.
 *  @ingroup input
 */
GLFWAPI int glfwGetJoystickAxes(int joy, float* axes, int numaxes);

/*! @brief Returns the values of buttons of the specified joystick.
 *  @param[in] joy The joystick to query.
 *  @param[out] buttons The array to hold the values.
 *  @param[in] numbuttons The size of the provided array.
 *  @return The number of values written to @p buttons.
 *  @ingroup input
 */
GLFWAPI int glfwGetJoystickButtons(int joy, unsigned char* buttons, int numbuttons);

/*! @brief Returns the name of the specified joystick.
 *  @param[in] joy The joystick to query.
 *  @return The UTF-8 encoded name of the joystick, or @c NULL if the joystick
 *  is not present.
 *  @ingroup input
 *
 *  @note The returned string is valid only until the next call to @ref
 *  glfwGetJoystickName.
 */
GLFWAPI const char* glfwGetJoystickName(int joy);

/*! @brief Sets the clipboard to the specified string.
 *  @param[in] window The window that will own the clipboard contents.
 *  @param[in] string A UTF-8 encoded string.
 *  @ingroup clipboard
 *
 *  @note This function may only be called from the main thread.
 *
 *  @sa glfwGetClipboardString
 */
GLFWAPI void glfwSetClipboardString(GLFWwindow window, const char* string);

/*! @brief Retrieves the contents of the clipboard as a string.
 *  @param[in] window The window that will request the clipboard contents.
 *  @return The contents of the clipboard as a UTF-8 encoded string, or @c NULL
 *  if that format was unavailable.
 *  @ingroup clipboard
 *
 *  @note This function may only be called from the main thread.
 *
 *  @note The returned string is valid only until the next call to @ref
 *  glfwGetClipboardString or @ref glfwSetClipboardString.
 *
 *  @sa glfwSetClipboardString
 */
GLFWAPI const char* glfwGetClipboardString(GLFWwindow window);

/*! @brief Retrieves the current value of the GLFW timer.
 *  @return The current value, in seconds.
 *  @ingroup time
 *
 *  @remarks This function may be called from secondary threads.
 *
 *  @remarks Unless the timer has been set using @ref glfwSetTime, the timer
 *  measures time elapsed since GLFW was initialized.
 *
 *  @note The resolution of the timer is system dependent.
 */
GLFWAPI double glfwGetTime(void);

/*! @brief Sets the GLFW timer.
 *  @param[in] time The new value, in seconds.
 *  @ingroup time
 *
 *  @note The resolution of the timer is system dependent.
 */
GLFWAPI void glfwSetTime(double time);

/*! @brief Makes the context of the specified window current for this thread.
 *  @param[in] window The window whose context to make current, or @c NULL to
 *  detach the current context.
 *  @ingroup context
 *
 *  @remarks This function may be called from secondary threads.
 *
 *  @note A context may only be current for a single thread at a time.
 *
 *  @sa glfwGetCurrentContext
 */
GLFWAPI void glfwMakeContextCurrent(GLFWwindow window);

/*! @brief Returns the window whose context is current on this thread.
 *  @return The window whose context is current, or @c NULL if no window's
 *  context is current.
 *  @ingroup context
 *
 *  @remarks This function may be called from secondary threads.
 *
 *  @sa glfwMakeContextCurrent
 */
GLFWAPI GLFWwindow glfwGetCurrentContext(void);

/*! @brief Swaps the front and back buffers of the specified window.
 *  @param[in] The window whose buffers to swap.
 *  @ingroup context
 *
 *  @remarks This function may be called from secondary threads.
 *
 *  @sa glfwSwapInterval
 */
GLFWAPI void glfwSwapBuffers(GLFWwindow window);

/*! @brief Sets the swap interval for the current context.
 *  @param[in] interval The minimum number of video frame periods to wait for
 *  until the buffers are swapped by @ref glfwSwapBuffers.
 *  @ingroup context
 *
 *  @remarks This function may be called from secondary threads.
 *
 *  @sa glfwSwapBuffers
 */
GLFWAPI void glfwSwapInterval(int interval);

/*! @brief Checks whether the specified extension is available.
 *  @param[in] extension The ASCII encoded name of the extension.
 *  @return @c GL_TRUE if the extension is available, or @c FALSE otherwise.
 *  @ingroup context
 *
 *  @remarks This function may be called from secondary threads.
 *
 *  @note This function checks not only the client API extension string, but
 *  also any platform-specific context creation API extension strings.
 */
GLFWAPI int glfwExtensionSupported(const char* extension);

/*! @brief Returns the address of the specified client API function for the
 *  current context.
 *  @param[in] procname The ASCII encoded name of the function.
 *  @return The address of the function, or @c NULL if the function is
 *  unavailable.
 *  @ingroup context
 *
 *  @remarks This function may be called from secondary threads.
 */
GLFWAPI GLFWglproc glfwGetProcAddress(const char* procname);


/*************************************************************************
 * Global definition cleanup
 *************************************************************************/

/* ------------------- BEGIN SYSTEM/COMPILER SPECIFIC -------------------- */

#ifdef GLFW_WINGDIAPI_DEFINED
 #undef WINGDIAPI
 #undef GLFW_WINGDIAPI_DEFINED
#endif

#ifdef GLFW_CALLBACK_DEFINED
 #undef CALLBACK
 #undef GLFW_CALLBACK_DEFINED
#endif

/* -------------------- END SYSTEM/COMPILER SPECIFIC --------------------- */


#ifdef __cplusplus
}
#endif

#endif /* __glfw3_h__ */
<|MERGE_RESOLUTION|>--- conflicted
+++ resolved
@@ -528,11 +528,7 @@
  *  zero to disable multisampling.
  *  @see glfwWindowHint
  */
-<<<<<<< HEAD
-#define GLFW_FSAA_SAMPLES         0x0002100C
-=======
-#define GLFW_SAMPLES              0x0002100E
->>>>>>> 17901948
+#define GLFW_SAMPLES              0x0002100C
 /*! @brief @c GL_TRUE if the framebuffer should be sRGB capable, or @c GL_FALSE
  *  otherwise.
  *  @see glfwWindowHint
