project(GLFW C)

cmake_minimum_required(VERSION 2.8)

set(GLFW_VERSION_MAJOR "3")
set(GLFW_VERSION_MINOR "0")
set(GLFW_VERSION_PATCH "0")
set(GLFW_VERSION_EXTRA "")
set(GLFW_VERSION "${GLFW_VERSION_MAJOR}.${GLFW_VERSION_MINOR}")
set(GLFW_VERSION_FULL "${GLFW_VERSION}.${GLFW_VERSION_PATCH}${GLFW_VERSION_EXTRA}")
set(LIB_SUFFIX "" CACHE STRING "Takes an empty string or 64. Directory where lib will be installed: lib or lib64")

option(GLFW_BUILD_EXAMPLES "Build the GLFW example programs" ON)
option(GLFW_BUILD_TESTS "Build the GLFW test programs" ON)
option(GLFW_NATIVE_API "Build the GLFW native API" OFF)
option(BUILD_SHARED_LIBS "Build shared libraries" OFF)

if (NOT APPLE)
    option(GLFW_USE_EGL "Use EGL for context creation" OFF)
endif()

if (GLFW_USE_EGL)
    set(CMAKE_MODULE_PATH ${PROJECT_SOURCE_DIR}/CMake/modules)
    find_package(EGL REQUIRED)

    set(GLFW_BUILD_EXAMPLES OFF)
    set(GLFW_BUILD_TESTS OFF)
    message(STATUS "NOTE: Examples and tests are disabled for EGL")
else()
    find_package(OpenGL REQUIRED)
endif()

#--------------------------------------------------------------------
# Enable all warnings on GCC, regardless of OS
#--------------------------------------------------------------------
if (CMAKE_COMPILER_IS_GNUCC)
    add_definitions(-Wall)
endif()

#--------------------------------------------------------------------
# Export shared library / dynamic library / DLL build option
#--------------------------------------------------------------------
if (BUILD_SHARED_LIBS)
    set(_GLFW_BUILD_DLL 1)
endif()

#--------------------------------------------------------------------
# Detect and select target APIs
#--------------------------------------------------------------------
if (WIN32)
    set(_GLFW_WIN32 1)
    message(STATUS "Using Win32 for window creation") 

    if (GLFW_USE_EGL)
        set(_GLFW_EGL 1)
        message(STATUS "Using EGL for context creation")
    else()
        set(_GLFW_WGL 1)
        message(STATUS "Using WGL for context creation")
    endif()
elseif (APPLE)
    set(_GLFW_COCOA 1)
    message(STATUS "Using Cocoa for window creation")

    if (GLFW_USE_EGL)
        message(FATAL_ERROR "EGL not supported on Mac OS X")
    else()
        set(_GLFW_NSGL 1)
        message(STATUS "Using NSGL for context creation")
    endif()
elseif (UNIX)
    set(_GLFW_X11 1)
    message(STATUS "Using X11 for window creation") 

    if (GLFW_USE_EGL)
        set(_GLFW_EGL 1)
        message(STATUS "Using EGL for context creation")
    else()
        set(_GLFW_GLX 1)
        message(STATUS "Using GLX for context creation")
    endif()
else()
    message(FATAL_ERROR "No supported platform was detected")
endif()

#--------------------------------------------------------------------
# Set up GLFW for Win32 and WGL on Windows
#--------------------------------------------------------------------
if (_GLFW_WIN32)

    # Set up library and include paths
    list(APPEND glfw_INCLUDE_DIRS ${OPENGL_INCLUDE_DIR})
    list(APPEND glfw_LIBRARIES ${OPENGL_gl_LIBRARY})

    if (MSVC)
        option(USE_MSVC_RUNTIME_LIBRARY_DLL "Use MSVC runtime library DLL" ON)

        if (NOT USE_MSVC_RUNTIME_LIBRARY_DLL)
            foreach (flag CMAKE_C_FLAGS CMAKE_C_FLAGS_DEBUG CMAKE_C_FLAGS_RELEASE CMAKE_C_FLAGS_MINSIZEREL CMAKE_C_FLAGS_RELWITHDEBINFO)
                if (${flag} MATCHES "/MD")
                    string(REGEX REPLACE "/MD" "/MT" ${flag} "${${flag}}")
                endif()
                if (${flag} MATCHES "/MDd")
                    string(REGEX REPLACE "/MDd" "/MTd" ${flag} "${${flag}}")
                endif()
            endforeach()
        endif()
    endif()

    set(_GLFW_NO_DLOAD_WINMM ${BUILD_SHARED_LIBS})

    if (BUILD_SHARED_LIBS)
        list(APPEND glfw_LIBRARIES winmm)
    endif()
endif()

#--------------------------------------------------------------------
# Set up GLFW for Xlib and GLX or EGL on Unix-like systems with X Windows
#--------------------------------------------------------------------
if (_GLFW_X11)

    find_package(X11 REQUIRED)

<<<<<<< HEAD
    set(CMAKE_THREAD_PREFER_PTHREADS YES)
    find_package(Threads)
    if (CMAKE_THREAD_LIBS_INIT)
        list(APPEND glfw_LIBRARIES ${CMAKE_THREAD_LIBS_INIT})
    endif()

    # Set up library and include paths
    list(APPEND glfw_INCLUDE_DIRS ${X11_X11_INCLUDE_PATH} ${OPENGL_INCLUDE_DIR})
    list(APPEND glfw_LIBRARIES ${X11_X11_LIB} ${OPENGL_gl_LIBRARY})

    set(GLFW_PKG_DEPS "gl x11")
=======
>>>>>>> ccdb776c
    set(GLFW_PKG_LIBS "")
    set(GLFW_PKG_DEPS "x11")

    # Set up library and include paths
    list(APPEND glfw_INCLUDE_DIRS ${X11_X11_INCLUDE_PATH})
    list(APPEND glfw_LIBRARIES ${X11_X11_LIB})

    # Check for XRandR (modern resolution switching extension)
    if (X11_Xrandr_FOUND)
        set(_GLFW_HAS_XRANDR 1) 
        list(APPEND glfw_INCLUDE_DIRS ${X11_Xrandr_INCLUDE_PATH})
        list(APPEND glfw_LIBRARIES ${X11_Xrandr_LIB})
        set(GLFW_PKG_DEPS "${GLFW_PKG_DEPS} xrandr")
    endif()

    # Check for Xf86VidMode (fallback legacy resolution switching extension)
    if (X11_xf86vmode_FOUND)
        set(_GLFW_HAS_XF86VIDMODE 1)
        list(APPEND glfw_INCLUDE_DIRS ${X11_xf86vmode_INCLUDE_PATH})
    
        # NOTE: This is a workaround for CMake bug 0006976 (missing
        # X11_xf86vmode_LIB variable)
        if (X11_xf86vmode_LIB)
            list(APPEND glfw_LIBRARIES ${X11_xf86vmode_LIB})
        else()
            list(APPEND glfw_LIBRARIES Xxf86vm)
        endif()

        set(GLFW_PKG_DEPS "${GLFW_PKG_DEPS} xxf86vm")
    endif() 

    # Check for Xkb (X keyboard extension)
    if (X11_Xkb_FOUND)
        set(_GLFW_HAS_XKB 1)
        list(APPEND glfw_INCLUDE_DIR ${X11_Xkb_INCLUDE_PATH})
    endif() 

    find_library(RT_LIBRARY rt)
    mark_as_advanced(RT_LIBRARY)
    if (RT_LIBRARY)
        list(APPEND glfw_LIBRARIES ${RT_LIBRARY})
        set(GLFW_PKG_LIBS "${GLFW_PKG_LIBS} -lrt")
    endif()

    find_library(MATH_LIBRARY m)
    mark_as_advanced(MATH_LIBRARY)
    if (MATH_LIBRARY)
        list(APPEND glfw_LIBRARIES ${MATH_LIBRARY})
        set(GLFW_PKG_LIBS "${GLFW_PKG_LIBS} -lm")
    endif()

endif()

#--------------------------------------------------------------------
# GLX Context
#--------------------------------------------------------------------
if (_GLFW_GLX)

    # Set up library and include paths
    list(APPEND glfw_INCLUDE_DIRS ${OPENGL_INCLUDE_DIR})
    list(APPEND glfw_LIBRARIES ${OPENGL_gl_LIBRARY})

    set(GLFW_PKG_DEPS "${GLFW_PKG_DEPS} gl")

    include(CheckFunctionExists)

    set(CMAKE_REQUIRED_LIBRARIES ${OPENGL_gl_LIBRARY})

    check_function_exists(glXGetProcAddress _GLFW_HAS_GLXGETPROCADDRESS)

    if (NOT _GLFW_HAS_GLXGETPROCADDRESS)
        check_function_exists(glXGetProcAddressARB _GLFW_HAS_GLXGETPROCADDRESSARB)
    endif()

    if (NOT _GLFW_HAS_GLXGETPROCADDRESS AND NOT _GLFW_HAS_GLXGETPROCADDRESSARB)
        check_function_exists(glXGetProcAddressEXT _GLFW_HAS_GLXGETPROCADDRESSEXT)
    endif()

    if (NOT _GLFW_HAS_GLXGETPROCADDRESS AND
        NOT _GLFW_HAS_GLXGETPROCADDRESSARB AND
        NOT _GLFW_HAS_GLXGETPROCADDRESSEXT)
        message(WARNING "No glXGetProcAddressXXX variant found")

        # Check for dlopen support as a fallback

        find_library(DL_LIBRARY dl)
        mark_as_advanced(DL_LIBRARY)
        if (DL_LIBRARY)
            set(CMAKE_REQUIRED_LIBRARIES ${DL_LIBRARY})
        else()
            set(CMAKE_REQUIRED_LIBRARIES "")
        endif()

        check_function_exists(dlopen _GLFW_HAS_DLOPEN)

        if (NOT _GLFW_HAS_DLOPEN)
            message(FATAL_ERROR "No entry point retrieval mechanism found")
        endif()

        if (DL_LIBRARY)
            list(APPEND glfw_LIBRARIES ${DL_LIBRARY})
            set(GLFW_PKG_LIBS "${GLFW_PKG_LIBS} -ldl")
        endif()
    endif()

endif()

#--------------------------------------------------------------------
# EGL Context
#--------------------------------------------------------------------
if (_GLFW_EGL)

    # Set up library and include paths
    list(APPEND glfw_INCLUDE_DIRS ${EGL_INCLUDE_DIR})
    list(APPEND glfw_LIBRARIES ${EGL_LIBRARY})

    set(CMAKE_REQUIRED_LIBRARIES ${EGL_LIBRARY})

    if (_GLFW_X11)
        set(GLFW_PKG_DEPS "${GLFW_PKG_DEPS} egl")

        include(CheckFunctionExists)

        check_function_exists(eglGetProcAddress _GLFW_HAS_EGLGETPROCADDRESS)

        if (NOT _GLFW_HAS_EGLGETPROCADDRESS)
            message(WARNING "No eglGetProcAddress found")

            # Check for dlopen support as a fallback

            find_library(DL_LIBRARY dl)
            mark_as_advanced(DL_LIBRARY)
            if (DL_LIBRARY)
                set(CMAKE_REQUIRED_LIBRARIES ${DL_LIBRARY})
            else()
                set(CMAKE_REQUIRED_LIBRARIES "")
            endif()

            check_function_exists(dlopen _GLFW_HAS_DLOPEN)

            if (NOT _GLFW_HAS_DLOPEN)
                message(FATAL_ERROR "No entry point retrieval mechanism found")
            endif()

            if (DL_LIBRARY)
                list(APPEND glfw_LIBRARIES ${DL_LIBRARY})
                set(GLFW_PKG_LIBS "${GLFW_PKG_LIBS} -ldl")
            endif()
        endif()
    endif()

endif()

#--------------------------------------------------------------------
# Set up GLFW for Cocoa and NSOpenGL on Mac OS X
#--------------------------------------------------------------------
if (_GLFW_COCOA AND _GLFW_NSGL)
        
    option(GLFW_BUILD_UNIVERSAL "Build GLFW as a Universal Binary" OFF)

    # Universal build
    if (GLFW_BUILD_UNIVERSAL)
        message(STATUS "Building GLFW as Universal Binaries")
        set(CMAKE_OSX_ARCHITECTURES ppc;i386;ppc64;x86_64)
        set(CMAKE_OSX_SYSROOT /Developer/SDKs/MacOSX10.5.sdk)
        set(CMAKE_C_FLAGS "-mmacosx-version-min=10.5") 
    else()
        message(STATUS "Building GLFW only for the native architecture")
    endif()
    
    # Set up library and include paths
    find_library(COCOA_FRAMEWORK Cocoa)
    find_library(IOKIT_FRAMEWORK IOKit)
    find_library(CORE_FOUNDATION_FRAMEWORK CoreFoundation)
    list(APPEND glfw_LIBRARIES ${COCOA_FRAMEWORK}
                               ${OPENGL_gl_LIBRARY}
                               ${IOKIT_FRAMEWORK}
                               ${CORE_FOUNDATION_FRAMEWORK})

    set(GLFW_PKG_DEPS "")
    set(GLFW_PKG_LIBS "-framework Cocoa -framework OpenGL -framework IOKit -framework CoreFoundation")
endif()

#--------------------------------------------------------------------
# Export GLFW library dependencies
#--------------------------------------------------------------------
set(GLFW_LIBRARIES ${glfw_LIBRARIES} CACHE STRING "Dependencies of GLFW")

#--------------------------------------------------------------------
# Choose library output name
#--------------------------------------------------------------------
if (BUILD_SHARED_LIBS AND UNIX)
    # On Unix-like systems, shared libraries can use the soname system.
    set(GLFW_LIB_NAME glfw)
else()
    set(GLFW_LIB_NAME glfw3)
endif()

#--------------------------------------------------------------------
# Add subdirectories
#--------------------------------------------------------------------
add_subdirectory(src)

if (GLFW_BUILD_EXAMPLES)
    add_subdirectory(examples)
endif()

if (GLFW_BUILD_TESTS)
    add_subdirectory(tests)
endif()

#--------------------------------------------------------------------
# Create generated files
#--------------------------------------------------------------------
configure_file(${GLFW_SOURCE_DIR}/docs/Doxyfile.in
               ${GLFW_BINARY_DIR}/docs/Doxyfile @ONLY)

configure_file(${GLFW_SOURCE_DIR}/src/config.h.in 
               ${GLFW_BINARY_DIR}/src/config.h @ONLY)

#--------------------------------------------------------------------
# Install header and documentation
# The src directory's CMakeLists.txt file installs the library
#--------------------------------------------------------------------
install(DIRECTORY include/GL DESTINATION include 
        FILES_MATCHING PATTERN glfw3.h)

if (GLFW_NATIVE_API)
    install(DIRECTORY include/GL DESTINATION include 
            FILES_MATCHING PATTERN glfw3native.h)
endif()

install(FILES COPYING.txt readme.html 
        DESTINATION share/doc/glfw-${GLFW_VERSION_FULL})

#--------------------------------------------------------------------
# Create and install pkg-config file on supported platforms
#--------------------------------------------------------------------
if (UNIX)
    configure_file(${GLFW_SOURCE_DIR}/src/glfw3.pc.in
                   ${GLFW_BINARY_DIR}/src/glfw3.pc @ONLY)

    install(FILES ${GLFW_BINARY_DIR}/src/glfw3.pc
            DESTINATION lib${LIB_SUFFIX}/pkgconfig)
endif()

#--------------------------------------------------------------------
# Uninstall operation
# Don't generate this target if a higher-level project already has
#--------------------------------------------------------------------
if (NOT TARGET uninstall)
    configure_file(${GLFW_SOURCE_DIR}/cmake_uninstall.cmake.in
                   ${GLFW_BINARY_DIR}/cmake_uninstall.cmake IMMEDIATE @ONLY)

    add_custom_target(uninstall
                      ${CMAKE_COMMAND} -P
                      ${GLFW_BINARY_DIR}/cmake_uninstall.cmake)
endif()
<|MERGE_RESOLUTION|>--- conflicted
+++ resolved
@@ -121,20 +121,6 @@
 
     find_package(X11 REQUIRED)
 
-<<<<<<< HEAD
-    set(CMAKE_THREAD_PREFER_PTHREADS YES)
-    find_package(Threads)
-    if (CMAKE_THREAD_LIBS_INIT)
-        list(APPEND glfw_LIBRARIES ${CMAKE_THREAD_LIBS_INIT})
-    endif()
-
-    # Set up library and include paths
-    list(APPEND glfw_INCLUDE_DIRS ${X11_X11_INCLUDE_PATH} ${OPENGL_INCLUDE_DIR})
-    list(APPEND glfw_LIBRARIES ${X11_X11_LIB} ${OPENGL_gl_LIBRARY})
-
-    set(GLFW_PKG_DEPS "gl x11")
-=======
->>>>>>> ccdb776c
     set(GLFW_PKG_LIBS "")
     set(GLFW_PKG_DEPS "x11")
 
