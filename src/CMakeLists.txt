
<<<<<<< HEAD
if(WIN32)
    add_definitions(-DWINVER=0x0501)
endif(WIN32)

if(CYGWIN)

    # These lines are intended to remove the --export-all-symbols
    # flag added in the Modules/Platform/CYGWIN.cmake file of the
    # CMake distribution.
    # This is a HACK.  If you have trouble _linking_ the GLFW
    # _shared_ library on Cygwin, try disabling this.
    set(CMAKE_SHARED_LIBRARY_CREATE_C_FLAGS "-shared")
    set(CMAKE_SHARED_MODULE_CREATE_C_FLAGS ${CMAKE_SHARED_LIBRARY_CREATE_C_FLAGS})

endif(CYGWIN)

=======
>>>>>>> a559b5da
if(UNIX)
    if(_GLFW_HAS_XRANDR)
        set(GLFW_PKGLIBS "${GLFW_PKGLIBS} xrandr")
    endif(_GLFW_HAS_XRANDR)
    if(_GLFW_HAS_XF86VIDMODE)
        set(GLFW_PKGLIBS "${GLFW_PKGLIBS} xxf86vm")
    endif(_GLFW_HAS_XF86VIDMODE)
    configure_file(${CMAKE_CURRENT_SOURCE_DIR}/libglfw.pc.cmake 
                   ${CMAKE_CURRENT_BINARY_DIR}/libglfw.pc @ONLY)
    install(FILES ${CMAKE_CURRENT_BINARY_DIR}/libglfw.pc DESTINATION lib/pkgconfig)
endif(UNIX)

include_directories(${GLFW_SOURCE_DIR}/src
                    ${GLFW_BINARY_DIR}/src
                    ${GLFW_INCLUDE_DIR})

set(common_SOURCES monitor.c enable.c error.c fullscreen.c gamma.c init.c input.c
                   joystick.c opengl.c time.c window.c)

if(_GLFW_COCOA_NSGL)
    set(libglfw_SOURCES ${common_SOURCES} cocoa_enable.m cocoa_fullscreen.m
                        cocoa_gamma.m cocoa_init.m cocoa_joystick.m
                        cocoa_opengl.m cocoa_time.m cocoa_window.m)

    # For some reason, CMake doesn't know about .m
    set_source_files_properties(${libglfw_SOURCES} PROPERTIES LANGUAGE C)
elseif(_GLFW_WIN32_WGL)
    set(libglfw_SOURCES ${common_SOURCES} win32_enable.c win32_fullscreen.c
                        win32_gamma.c win32_init.c win32_joystick.c
                        win32_opengl.c win32_time.c win32_window.c
                        win32_dllmain.c win32_monitor.c)
elseif(_GLFW_X11_GLX)
    set(libglfw_SOURCES ${common_SOURCES} x11_monitor.c x11_enable.c
                        x11_fullscreen.c x11_gamma.c x11_init.c x11_joystick.c
                        x11_keysym2unicode.c x11_opengl.c x11_time.c
                        x11_window.c)
else()
    message(FATAL_ERROR "No supported platform was selected")
endif(_GLFW_COCOA_NSGL)

add_library(libglfwStatic STATIC ${libglfw_SOURCES})
add_library(libglfwShared SHARED ${libglfw_SOURCES}) 
target_link_libraries(libglfwShared  ${GLFW_LIBRARIES})
set_target_properties(libglfwStatic libglfwShared PROPERTIES 
                      CLEAN_DIRECT_OUTPUT 1
                      OUTPUT_NAME glfw)

if(WIN32)
    # The GLFW DLL needs a special compile-time macro and import library name
    set_target_properties(libglfwShared PROPERTIES 
                          DEFINE_SYMBOL GLFW_BUILD_DLL
                          PREFIX ""
                          IMPORT_PREFIX ""
                          IMPORT_SUFFIX "dll.lib")
endif(WIN32)

if(APPLE)
    # Append -fno-common to the compile flags to work around a bug in the Apple GCC
    get_target_property(CFLAGS libglfwShared COMPILE_FLAGS)
    if(NOT CFLAGS)
        set(CFLAGS "")
    endif(NOT CFLAGS)
    set_target_properties(libglfwShared PROPERTIES COMPILE_FLAGS "${CFLAGS} -fno-common")
endif(APPLE)

install(TARGETS libglfwStatic libglfwShared DESTINATION lib)
<|MERGE_RESOLUTION|>--- conflicted
+++ resolved
@@ -1,23 +1,8 @@
 
-<<<<<<< HEAD
 if(WIN32)
     add_definitions(-DWINVER=0x0501)
 endif(WIN32)
 
-if(CYGWIN)
-
-    # These lines are intended to remove the --export-all-symbols
-    # flag added in the Modules/Platform/CYGWIN.cmake file of the
-    # CMake distribution.
-    # This is a HACK.  If you have trouble _linking_ the GLFW
-    # _shared_ library on Cygwin, try disabling this.
-    set(CMAKE_SHARED_LIBRARY_CREATE_C_FLAGS "-shared")
-    set(CMAKE_SHARED_MODULE_CREATE_C_FLAGS ${CMAKE_SHARED_LIBRARY_CREATE_C_FLAGS})
-
-endif(CYGWIN)
-
-=======
->>>>>>> a559b5da
 if(UNIX)
     if(_GLFW_HAS_XRANDR)
         set(GLFW_PKGLIBS "${GLFW_PKGLIBS} xrandr")
