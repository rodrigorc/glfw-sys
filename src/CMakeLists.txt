
include_directories(${GLFW_SOURCE_DIR}/src
                    ${GLFW_BINARY_DIR}/src
                    ${glfw_INCLUDE_DIRS})

if (MSVC)
    add_definitions(-D_CRT_SECURE_NO_WARNINGS)
endif()

set(common_HEADERS ${GLFW_SOURCE_DIR}/include/GL/glfw3.h internal.h)
set(common_SOURCES clipboard.c gamma.c init.c input.c joystick.c monitor.c
                   opengl.c time.c window.c)

if (_GLFW_COCOA_NSGL)
    set(glfw_HEADERS ${common_HEADERS} cocoa_platform.h)
<<<<<<< HEAD
    set(glfw_SOURCES ${common_SOURCES} cocoa_clipboard.m cocoa_gamma.c
                     cocoa_init.m cocoa_input.m cocoa_joystick.m cocoa_monitor.m
=======
    set(glfw_SOURCES ${common_SOURCES} cocoa_clipboard.m cocoa_fullscreen.m
                     cocoa_gamma.c cocoa_init.m cocoa_joystick.m
>>>>>>> fc697218
                     cocoa_opengl.m cocoa_time.c cocoa_window.m)

    if (GLFW_NATIVE_API)
        list(APPEND glfw_SOURCES cocoa_native.m)
    endif()

    # For some reason, CMake doesn't know about .m
    set_source_files_properties(${glfw_SOURCES} PROPERTIES LANGUAGE C)
elseif (_GLFW_WIN32_WGL)
    set(glfw_HEADERS ${common_HEADERS} win32_platform.h)
<<<<<<< HEAD
    set(glfw_SOURCES ${common_SOURCES} win32_clipboard.c win32_gamma.c
                     win32_init.c win32_input.c win32_joystick.c win32_monitor.c
=======
    set(glfw_SOURCES ${common_SOURCES} win32_clipboard.c win32_fullscreen.c
                     win32_gamma.c win32_init.c win32_joystick.c
>>>>>>> fc697218
                     win32_opengl.c win32_time.c win32_window.c)

    if (GLFW_NATIVE_API)
        list(APPEND glfw_SOURCES win32_native.c)
    endif()
elseif (_GLFW_X11_GLX)
    set(glfw_HEADERS ${common_HEADERS} x11_platform.h)
<<<<<<< HEAD
    set(glfw_SOURCES ${common_SOURCES} x11_clipboard.c x11_gamma.c x11_init.c
                     x11_input.c x11_joystick.c x11_keysym2unicode.c
                     x11_monitor.c x11_opengl.c x11_time.c x11_window.c)
=======
    set(glfw_SOURCES ${common_SOURCES} x11_clipboard.c x11_fullscreen.c
                     x11_gamma.c x11_init.c x11_joystick.c
                     x11_keysym2unicode.c x11_opengl.c x11_time.c x11_window.c)
>>>>>>> fc697218

    if (GLFW_NATIVE_API)
        list(APPEND glfw_SOURCES x11_native.c)
    endif()
endif()

if (MSVC)
    add_definitions(-D_CRT_SECURE_NO_WARNINGS)
endif()

add_library(glfw ${glfw_SOURCES} ${glfw_HEADERS})
set_target_properties(glfw PROPERTIES OUTPUT_NAME "${GLFW_LIB_NAME}")

if (BUILD_SHARED_LIBS)
    # Include version information in the output
    set_target_properties(glfw PROPERTIES VERSION ${GLFW_VERSION})
    if (UNIX)
        set_target_properties(glfw PROPERTIES SOVERSION ${GLFW_VERSION_MAJOR})
    endif()

    if (_GLFW_WIN32_WGL)
        # The GLFW DLL needs a special compile-time macro and import library name
        set_target_properties(glfw PROPERTIES PREFIX "" IMPORT_PREFIX "")

        if (MINGW)
            set_target_properties(glfw PROPERTIES IMPORT_SUFFIX "dll.a")
        else()
            set_target_properties(glfw PROPERTIES IMPORT_SUFFIX "dll.lib")
        endif()
    elseif (_GLFW_COCOA_NSGL)
        # Append -fno-common to the compile flags to work around a bug in the Apple GCC
        get_target_property(glfw_CFLAGS glfw COMPILE_FLAGS)
        if (NOT glfw_CFLAGS)
            set(glfw_CFLAGS "")
        endif()
        set_target_properties(glfw PROPERTIES
                              COMPILE_FLAGS "${glfw_CFLAGS} -fno-common")
    endif()

    target_link_libraries(glfw ${glfw_LIBRARIES})
    target_link_libraries(glfw LINK_INTERFACE_LIBRARIES)
endif()

install(TARGETS glfw DESTINATION lib${LIB_SUFFIX} )
<|MERGE_RESOLUTION|>--- conflicted
+++ resolved
@@ -13,13 +13,8 @@
 
 if (_GLFW_COCOA_NSGL)
     set(glfw_HEADERS ${common_HEADERS} cocoa_platform.h)
-<<<<<<< HEAD
     set(glfw_SOURCES ${common_SOURCES} cocoa_clipboard.m cocoa_gamma.c
-                     cocoa_init.m cocoa_input.m cocoa_joystick.m cocoa_monitor.m
-=======
-    set(glfw_SOURCES ${common_SOURCES} cocoa_clipboard.m cocoa_fullscreen.m
-                     cocoa_gamma.c cocoa_init.m cocoa_joystick.m
->>>>>>> fc697218
+                     cocoa_init.m cocoa_joystick.m cocoa_monitor.m
                      cocoa_opengl.m cocoa_time.c cocoa_window.m)
 
     if (GLFW_NATIVE_API)
@@ -30,13 +25,8 @@
     set_source_files_properties(${glfw_SOURCES} PROPERTIES LANGUAGE C)
 elseif (_GLFW_WIN32_WGL)
     set(glfw_HEADERS ${common_HEADERS} win32_platform.h)
-<<<<<<< HEAD
     set(glfw_SOURCES ${common_SOURCES} win32_clipboard.c win32_gamma.c
-                     win32_init.c win32_input.c win32_joystick.c win32_monitor.c
-=======
-    set(glfw_SOURCES ${common_SOURCES} win32_clipboard.c win32_fullscreen.c
-                     win32_gamma.c win32_init.c win32_joystick.c
->>>>>>> fc697218
+                     win32_init.c win32_joystick.c win32_monitor.c
                      win32_opengl.c win32_time.c win32_window.c)
 
     if (GLFW_NATIVE_API)
@@ -44,15 +34,9 @@
     endif()
 elseif (_GLFW_X11_GLX)
     set(glfw_HEADERS ${common_HEADERS} x11_platform.h)
-<<<<<<< HEAD
     set(glfw_SOURCES ${common_SOURCES} x11_clipboard.c x11_gamma.c x11_init.c
-                     x11_input.c x11_joystick.c x11_keysym2unicode.c
-                     x11_monitor.c x11_opengl.c x11_time.c x11_window.c)
-=======
-    set(glfw_SOURCES ${common_SOURCES} x11_clipboard.c x11_fullscreen.c
-                     x11_gamma.c x11_init.c x11_joystick.c
-                     x11_keysym2unicode.c x11_opengl.c x11_time.c x11_window.c)
->>>>>>> fc697218
+                     x11_joystick.c x11_keysym2unicode.c x11_monitor.c
+                     x11_opengl.c x11_time.c x11_window.c)
 
     if (GLFW_NATIVE_API)
         list(APPEND glfw_SOURCES x11_native.c)
