include_directories(${GLFW_SOURCE_DIR}/src
                    ${GLFW_BINARY_DIR}/src
                    ${glfw_INCLUDE_DIRS})

set(common_HEADERS ${GLFW_SOURCE_DIR}/include/GL/glfw3.h internal.h)
set(common_SOURCES clipboard.c gamma.c init.c input.c joystick.c monitor.c
                   opengl.c time.c window.c)

if (_GLFW_COCOA_NSGL)
    set(glfw_HEADERS ${common_HEADERS} cocoa_platform.h)
    set(glfw_SOURCES ${common_SOURCES} cocoa_clipboard.m cocoa_gamma.c
                     cocoa_init.m cocoa_input.m cocoa_joystick.m cocoa_monitor.m
                     cocoa_opengl.m cocoa_time.c cocoa_window.m)

    if (GLFW_NATIVE_API)
        list(APPEND glfw_SOURCES cocoa_native.m)
    endif()

    # For some reason, CMake doesn't know about .m
    set_source_files_properties(${glfw_SOURCES} PROPERTIES LANGUAGE C)
elseif (_GLFW_WIN32_WGL)
    set(glfw_HEADERS ${common_HEADERS} win32_platform.h)
<<<<<<< HEAD
    set(glfw_SOURCES ${common_SOURCES} win32_clipboard.c win32_gamma.c
                     win32_init.c win32_input.c win32_joystick.c win32_monitor.c
                     win32_opengl.c win32_time.c win32_window.c win32_dllmain.c)
=======
    set(glfw_SOURCES ${common_SOURCES} win32_clipboard.c win32_fullscreen.c
                     win32_gamma.c win32_init.c win32_input.c win32_joystick.c
                     win32_opengl.c win32_time.c win32_window.c)
>>>>>>> 4408d213

    if (GLFW_NATIVE_API)
        list(APPEND glfw_SOURCES win32_native.c)
    endif()
elseif (_GLFW_X11_GLX)
    set(glfw_HEADERS ${common_HEADERS} x11_platform.h)
    set(glfw_SOURCES ${common_SOURCES} x11_clipboard.c x11_gamma.c x11_init.c
                     x11_input.c x11_joystick.c x11_keysym2unicode.c
                     x11_monitor.c x11_opengl.c x11_time.c x11_window.c)

    if (GLFW_NATIVE_API)
        list(APPEND glfw_SOURCES x11_native.c)
    endif()
endif()

add_library(glfw ${glfw_SOURCES} ${glfw_HEADERS})
set_target_properties(glfw PROPERTIES OUTPUT_NAME "${GLFW_LIB_NAME}")

if (BUILD_SHARED_LIBS)
    # Include version information in the output
    set_target_properties(glfw PROPERTIES VERSION ${GLFW_VERSION})
    if (UNIX)
        set_target_properties(glfw PROPERTIES SOVERSION ${GLFW_VERSION_MAJOR})
    endif()

    if (_GLFW_WIN32_WGL)
        # The GLFW DLL needs a special compile-time macro and import library name
        set_target_properties(glfw PROPERTIES PREFIX "" IMPORT_PREFIX "")

        if (MINGW)
            set_target_properties(glfw PROPERTIES IMPORT_SUFFIX "dll.a")
        else()
            set_target_properties(glfw PROPERTIES IMPORT_SUFFIX "dll.lib")
        endif()
    elseif (_GLFW_COCOA_NSGL)
        # Append -fno-common to the compile flags to work around a bug in the Apple GCC
        get_target_property(glfw_CFLAGS glfw COMPILE_FLAGS)
        if (NOT glfw_CFLAGS)
            set(glfw_CFLAGS "")
        endif()
        set_target_properties(glfw PROPERTIES
                              COMPILE_FLAGS "${glfw_CFLAGS} -fno-common")
    endif()

    target_link_libraries(glfw ${glfw_LIBRARIES})
    target_link_libraries(glfw LINK_INTERFACE_LIBRARIES)
endif()

install(TARGETS glfw DESTINATION lib${LIB_SUFFIX} )
<|MERGE_RESOLUTION|>--- conflicted
+++ resolved
@@ -20,15 +20,9 @@
     set_source_files_properties(${glfw_SOURCES} PROPERTIES LANGUAGE C)
 elseif (_GLFW_WIN32_WGL)
     set(glfw_HEADERS ${common_HEADERS} win32_platform.h)
-<<<<<<< HEAD
     set(glfw_SOURCES ${common_SOURCES} win32_clipboard.c win32_gamma.c
                      win32_init.c win32_input.c win32_joystick.c win32_monitor.c
-                     win32_opengl.c win32_time.c win32_window.c win32_dllmain.c)
-=======
-    set(glfw_SOURCES ${common_SOURCES} win32_clipboard.c win32_fullscreen.c
-                     win32_gamma.c win32_init.c win32_input.c win32_joystick.c
                      win32_opengl.c win32_time.c win32_window.c)
->>>>>>> 4408d213
 
     if (GLFW_NATIVE_API)
         list(APPEND glfw_SOURCES win32_native.c)
