//========================================================================
// GLFW - An OpenGL library
// Platform:    X11
// API version: 3.0
// WWW:         http://www.glfw.org/
//------------------------------------------------------------------------
// Copyright (c) 2002-2006 Marcus Geelnard
// Copyright (c) 2006-2010 Camilla Berglund <elmindreda@elmindreda.org>
//
// This software is provided 'as-is', without any express or implied
// warranty. In no event will the authors be held liable for any damages
// arising from the use of this software.
//
// Permission is granted to anyone to use this software for any purpose,
// including commercial applications, and to alter it and redistribute it
// freely, subject to the following restrictions:
//
// 1. The origin of this software must not be misrepresented; you must not
//    claim that you wrote the original software. If you use this software
//    in a product, an acknowledgment in the product documentation would
//    be appreciated but is not required.
//
// 2. Altered source versions must be plainly marked as such, and must not
//    be misrepresented as being the original software.
//
// 3. This notice may not be removed or altered from any source
//    distribution.
//
//========================================================================

#ifndef _platform_h_
#define _platform_h_

#include <unistd.h>
#include <signal.h>
#include <stdint.h>
#include <X11/Xlib.h>
#include <X11/keysym.h>
#include <X11/Xatom.h>

// With XFree86, we can use the XF86VidMode extension
#if defined(_GLFW_HAS_XF86VIDMODE)
 #include <X11/extensions/xf86vmode.h>
#endif

// The XRandR extension provides mode setting and gamma control
#if defined(_GLFW_HAS_XRANDR)
 #include <X11/extensions/Xrandr.h>
#endif

// The Xkb extension provides improved keyboard support
#if defined(_GLFW_HAS_XKB)
 #include <X11/XKBlib.h>
#endif

#if defined(_GLFW_GLX)
 #define _GLFW_X11_CONTEXT_VISUAL window->GLX.visual
 #include "glx_platform.h"
#elif defined(_GLFW_EGL)
 #define _GLFW_X11_CONTEXT_VISUAL window->EGL.visual
 #define _GLFW_EGL_NATIVE_WINDOW  window->X11.handle
 #define _GLFW_EGL_NATIVE_DISPLAY _glfwLibrary.X11.display
 #include "egl_platform.h"
#else
 #error "No supported context creation API selected"
#endif

<<<<<<< HEAD
#define _GLFW_PLATFORM_WINDOW_STATE  _GLFWwindowX11 X11
#define _GLFW_PLATFORM_CONTEXT_STATE _GLFWcontextGLX GLX

#define _GLFW_PLATFORM_MONITOR_STATE _GLFWmonitorX11 X11

=======
#define _GLFW_PLATFORM_WINDOW_STATE         _GLFWwindowX11  X11
>>>>>>> ccdb776c
#define _GLFW_PLATFORM_LIBRARY_WINDOW_STATE _GLFWlibraryX11 X11

// Clipboard format atom indices
#define _GLFW_CLIPBOARD_FORMAT_UTF8     0
#define _GLFW_CLIPBOARD_FORMAT_COMPOUND 1
#define _GLFW_CLIPBOARD_FORMAT_STRING   2
#define _GLFW_CLIPBOARD_FORMAT_COUNT    3

// Clipboard conversion status tokens
#define _GLFW_CONVERSION_INACTIVE       0
#define _GLFW_CONVERSION_SUCCEEDED      1
#define _GLFW_CONVERSION_FAILED         2


//========================================================================
// GLFW platform specific types
//========================================================================

//------------------------------------------------------------------------
// Pointer length integer
//------------------------------------------------------------------------
typedef intptr_t GLFWintptr;


//------------------------------------------------------------------------
// Platform-specific window structure
//------------------------------------------------------------------------
typedef struct _GLFWwindowX11
{
    // Platform specific window resources
    Colormap      colormap;          // Window colormap
    Window        handle;            // Window handle

    // Various platform specific internal variables
    GLboolean     overrideRedirect; // True if window is OverrideRedirect
    GLboolean     cursorGrabbed;    // True if cursor is currently grabbed
    GLboolean     cursorHidden;     // True if cursor is currently hidden
    GLboolean     cursorCentered;   // True if cursor was moved since last poll
    int           cursorPosX, cursorPosY;

    // Window position hint (commited the first time the window is shown)
    GLboolean     windowPosSet;     // False until the window position has
                                    // been set
    int           positionX;        // The window position to be set the
    int           positionY;        // first time the window is shown

} _GLFWwindowX11;


//------------------------------------------------------------------------
// Platform-specific library global data for X11
//------------------------------------------------------------------------
typedef struct _GLFWlibraryX11
{
    Display*        display;
    int             screen;
    Window          root;
    Cursor          cursor;   // Invisible cursor for hidden cursor

    Atom            wmDeleteWindow;    // WM_DELETE_WINDOW atom
    Atom            wmName;            // _NET_WM_NAME atom
    Atom            wmIconName;        // _NET_WM_ICON_NAME atom
    Atom            wmPing;            // _NET_WM_PING atom
    Atom            wmState;           // _NET_WM_STATE atom
    Atom            wmStateFullscreen; // _NET_WM_STATE_FULLSCREEN atom
    Atom            wmActiveWindow;    // _NET_ACTIVE_WINDOW atom

    // True if window manager supports EWMH
    GLboolean       hasEWMH;

    struct {
        GLboolean   available;
        int         eventBase;
        int         errorBase;
    } VidMode;

    struct {
        GLboolean   available;
        int         eventBase;
        int         errorBase;
        int         majorVersion;
        int         minorVersion;
        GLboolean   gammaBroken;
    } RandR;

    struct {
        GLboolean   available;
        int         majorOpcode;
        int         eventBase;
        int         errorBase;
        int         majorVersion;
        int         minorVersion;
    } Xkb;

    // Key code LUT (mapping X11 key codes to GLFW key codes)
    int             keyCodeLUT[256];

    // Screensaver data
    struct {
        GLboolean   changed;
        int         timeout;
        int         interval;
        int         blanking;
        int         exposure;
    } saver;

    // Fullscreen data
    struct {
        GLboolean   modeChanged;
#if defined(_GLFW_HAS_XRANDR)
        SizeID      oldSizeID;
        int         oldWidth;
        int         oldHeight;
        Rotation    oldRotation;
#endif /*_GLFW_HAS_XRANDR*/
#if defined(_GLFW_HAS_XF86VIDMODE)
        XF86VidModeModeInfo oldMode;
#endif /*_GLFW_HAS_XF86VIDMODE*/
    } FS;

    // Timer data
    struct {
        GLboolean   monotonic;
        double      resolution;
        uint64_t    base;
    } timer;

    // Selection data
    struct {
        Atom atom;
        Atom formats[_GLFW_CLIPBOARD_FORMAT_COUNT];
        char* string;
        Atom target;
        Atom targets;
        Atom property;
        int status;
    } selection;

    struct {
        int             present;
        int             fd;
        int             numAxes;
        int             numButtons;
        float*          axis;
        unsigned char*  button;
        char*           name;
    } joystick[GLFW_JOYSTICK_LAST + 1];

} _GLFWlibraryX11;


<<<<<<< HEAD
//------------------------------------------------------------------------
// Platform-specific library global data for GLX
//------------------------------------------------------------------------
typedef struct _GLFWlibraryGLX
{
    // Server-side GLX version
    int             majorVersion, minorVersion;

    // GLX extensions
    PFNGLXSWAPINTERVALSGIPROC             SwapIntervalSGI;
    PFNGLXSWAPINTERVALEXTPROC             SwapIntervalEXT;
    PFNGLXSWAPINTERVALMESAPROC            SwapIntervalMESA;
    PFNGLXGETFBCONFIGATTRIBSGIXPROC       GetFBConfigAttribSGIX;
    PFNGLXCHOOSEFBCONFIGSGIXPROC          ChooseFBConfigSGIX;
    PFNGLXCREATECONTEXTWITHCONFIGSGIXPROC CreateContextWithConfigSGIX;
    PFNGLXGETVISUALFROMFBCONFIGSGIXPROC   GetVisualFromFBConfigSGIX;
    PFNGLXCREATECONTEXTATTRIBSARBPROC     CreateContextAttribsARB;
    GLboolean   SGIX_fbconfig;
    GLboolean   SGI_swap_control;
    GLboolean   EXT_swap_control;
    GLboolean   MESA_swap_control;
    GLboolean   ARB_multisample;
    GLboolean   ARB_create_context;
    GLboolean   ARB_create_context_profile;
    GLboolean   ARB_create_context_robustness;
    GLboolean   EXT_create_context_es2_profile;

#if defined(_GLFW_DLOPEN_LIBGL)
    void*           libGL;  // dlopen handle for libGL.so
#endif
} _GLFWlibraryGLX;


//------------------------------------------------------------------------
// Platform-specific window structure
//------------------------------------------------------------------------
typedef struct _GLFWmonitorX11
{
#if defined(_GLFW_HAS_XRANDR)
    XRROutputInfo* output;
#else
    int dummy;
#endif /*_GLFW_HAS_XRANDR*/

} _GLFWmonitorX11;


=======
>>>>>>> ccdb776c
//========================================================================
// Prototypes for platform specific internal functions
//========================================================================

// Time
void _glfwInitTimer(void);

// Gamma
void _glfwInitGammaRamp(void);
void _glfwTerminateGammaRamp(void);

// OpenGL support
int _glfwInitOpenGL(void);
void _glfwTerminateOpenGL(void);
int _glfwCreateContext(_GLFWwindow* window,
                       const _GLFWwndconfig* wndconfig,
                       const _GLFWfbconfig* fbconfig);
void _glfwDestroyContext(_GLFWwindow* window);

// Fullscreen support
int  _glfwGetClosestVideoMode(int* width, int* height, int* rate);
void _glfwSetVideoModeMODE(int mode, int rate);
void _glfwSetVideoMode(int* width, int* height, int* rate);
void _glfwRestoreVideoMode(void);

// Joystick input
int  _glfwInitJoysticks(void);
void _glfwTerminateJoysticks(void);

// Unicode support
long _glfwKeySym2Unicode(KeySym keysym);

// Clipboard handling
GLboolean _glfwReadSelection(XSelectionEvent* request);
Atom _glfwWriteSelection(XSelectionRequestEvent* request);

// Event processing
void _glfwProcessPendingEvents(void);

#endif // _platform_h_<|MERGE_RESOLUTION|>--- conflicted
+++ resolved
@@ -65,16 +65,9 @@
  #error "No supported context creation API selected"
 #endif
 
-<<<<<<< HEAD
-#define _GLFW_PLATFORM_WINDOW_STATE  _GLFWwindowX11 X11
-#define _GLFW_PLATFORM_CONTEXT_STATE _GLFWcontextGLX GLX
-
-#define _GLFW_PLATFORM_MONITOR_STATE _GLFWmonitorX11 X11
-
-=======
 #define _GLFW_PLATFORM_WINDOW_STATE         _GLFWwindowX11  X11
->>>>>>> ccdb776c
 #define _GLFW_PLATFORM_LIBRARY_WINDOW_STATE _GLFWlibraryX11 X11
+#define _GLFW_PLATFORM_MONITOR_STATE        _GLFWmonitorX11 X11
 
 // Clipboard format atom indices
 #define _GLFW_CLIPBOARD_FORMAT_UTF8     0
@@ -225,42 +218,8 @@
 } _GLFWlibraryX11;
 
 
-<<<<<<< HEAD
-//------------------------------------------------------------------------
-// Platform-specific library global data for GLX
-//------------------------------------------------------------------------
-typedef struct _GLFWlibraryGLX
-{
-    // Server-side GLX version
-    int             majorVersion, minorVersion;
-
-    // GLX extensions
-    PFNGLXSWAPINTERVALSGIPROC             SwapIntervalSGI;
-    PFNGLXSWAPINTERVALEXTPROC             SwapIntervalEXT;
-    PFNGLXSWAPINTERVALMESAPROC            SwapIntervalMESA;
-    PFNGLXGETFBCONFIGATTRIBSGIXPROC       GetFBConfigAttribSGIX;
-    PFNGLXCHOOSEFBCONFIGSGIXPROC          ChooseFBConfigSGIX;
-    PFNGLXCREATECONTEXTWITHCONFIGSGIXPROC CreateContextWithConfigSGIX;
-    PFNGLXGETVISUALFROMFBCONFIGSGIXPROC   GetVisualFromFBConfigSGIX;
-    PFNGLXCREATECONTEXTATTRIBSARBPROC     CreateContextAttribsARB;
-    GLboolean   SGIX_fbconfig;
-    GLboolean   SGI_swap_control;
-    GLboolean   EXT_swap_control;
-    GLboolean   MESA_swap_control;
-    GLboolean   ARB_multisample;
-    GLboolean   ARB_create_context;
-    GLboolean   ARB_create_context_profile;
-    GLboolean   ARB_create_context_robustness;
-    GLboolean   EXT_create_context_es2_profile;
-
-#if defined(_GLFW_DLOPEN_LIBGL)
-    void*           libGL;  // dlopen handle for libGL.so
-#endif
-} _GLFWlibraryGLX;
-
-
-//------------------------------------------------------------------------
-// Platform-specific window structure
+//------------------------------------------------------------------------
+// Platform-specific monitor structure
 //------------------------------------------------------------------------
 typedef struct _GLFWmonitorX11
 {
@@ -273,8 +232,6 @@
 } _GLFWmonitorX11;
 
 
-=======
->>>>>>> ccdb776c
 //========================================================================
 // Prototypes for platform specific internal functions
 //========================================================================
