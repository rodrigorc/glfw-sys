//========================================================================
// GLFW - An OpenGL library
// Platform:    Win32/WGL
// API version: 3.0
// WWW:         http://www.glfw.org/
//------------------------------------------------------------------------
// Copyright (c) 2002-2006 Marcus Geelnard
// Copyright (c) 2006-2010 Camilla Berglund <elmindreda@elmindreda.org>
//
// This software is provided 'as-is', without any express or implied
// warranty. In no event will the authors be held liable for any damages
// arising from the use of this software.
//
// Permission is granted to anyone to use this software for any purpose,
// including commercial applications, and to alter it and redistribute it
// freely, subject to the following restrictions:
//
// 1. The origin of this software must not be misrepresented; you must not
//    claim that you wrote the original software. If you use this software
//    in a product, an acknowledgment in the product documentation would
//    be appreciated but is not required.
//
// 2. Altered source versions must be plainly marked as such, and must not
//    be misrepresented as being the original software.
//
// 3. This notice may not be removed or altered from any source
//    distribution.
//
//========================================================================

#include "internal.h"

#include <stdlib.h>
#include <malloc.h>
#include <windowsx.h>

//========================================================================
// Hide mouse cursor
//========================================================================

static void hideCursor(_GLFWwindow* window)
{
    UNREFERENCED_PARAMETER(window);
}


//========================================================================
// Capture mouse cursor
//========================================================================

static void captureCursor(_GLFWwindow* window)
{
    RECT ClipWindowRect;

    ShowCursor(FALSE);

    // Clip cursor to the window
    if (GetWindowRect(window->Win32.handle, &ClipWindowRect))
        ClipCursor(&ClipWindowRect);

    // Capture cursor to user window
    SetCapture(window->Win32.handle);
}


//========================================================================
// Show mouse cursor
//========================================================================

static void showCursor(_GLFWwindow* window)
{
    UNREFERENCED_PARAMETER(window);

    // Un-capture cursor
    ReleaseCapture();

    // Release the cursor from the window
    ClipCursor(NULL);

    ShowCursor(TRUE);
}


//========================================================================
// Translates a Windows key to the corresponding GLFW key
//========================================================================

static int translateKey(WPARAM wParam, LPARAM lParam)
{
    MSG next_msg;
    DWORD msg_time;
    DWORD scan_code;

    // Check for numeric keypad keys.
    // Note: This way we always force "NumLock = ON", which is intentional
    // since the returned key code should correspond to a physical
    // location.
    int hiFlags = HIWORD(lParam);
    if (!(hiFlags & 0x100))
    {
        switch (MapVirtualKey(hiFlags & 0xFF, 1))
        {
            case VK_INSERT:   return GLFW_KEY_KP_0;
            case VK_END:      return GLFW_KEY_KP_1;
            case VK_DOWN:     return GLFW_KEY_KP_2;
            case VK_NEXT:     return GLFW_KEY_KP_3;
            case VK_LEFT:     return GLFW_KEY_KP_4;
            case VK_CLEAR:    return GLFW_KEY_KP_5;
            case VK_RIGHT:    return GLFW_KEY_KP_6;
            case VK_HOME:     return GLFW_KEY_KP_7;
            case VK_UP:       return GLFW_KEY_KP_8;
            case VK_PRIOR:    return GLFW_KEY_KP_9;
            case VK_DIVIDE:   return GLFW_KEY_KP_DIVIDE;
            case VK_MULTIPLY: return GLFW_KEY_KP_MULTIPLY;
            case VK_SUBTRACT: return GLFW_KEY_KP_SUBTRACT;
            case VK_ADD:      return GLFW_KEY_KP_ADD;
            case VK_DELETE:   return GLFW_KEY_KP_DECIMAL;
            default:          break;
        }
    }

    // Check which key was pressed or released
    switch (wParam)
    {
        // The SHIFT keys require special handling
        case VK_SHIFT:
        {
            // Compare scan code for this key with that of VK_RSHIFT in
            // order to determine which shift key was pressed (left or
            // right)
            scan_code = MapVirtualKey(VK_RSHIFT, 0);
            if (((lParam & 0x01ff0000) >> 16) == scan_code)
                return GLFW_KEY_RIGHT_SHIFT;

            return GLFW_KEY_LEFT_SHIFT;
        }

        // The CTRL keys require special handling
        case VK_CONTROL:
        {
            // Is this an extended key (i.e. right key)?
            if (lParam & 0x01000000)
                return GLFW_KEY_RIGHT_CONTROL;

            // Here is a trick: "Alt Gr" sends LCTRL, then RALT. We only
            // want the RALT message, so we try to see if the next message
            // is a RALT message. In that case, this is a false LCTRL!
            msg_time = GetMessageTime();
            if (PeekMessage(&next_msg, NULL, 0, 0, PM_NOREMOVE))
            {
                if (next_msg.message == WM_KEYDOWN ||
                    next_msg.message == WM_SYSKEYDOWN)
                {
                    if (next_msg.wParam == VK_MENU &&
                        (next_msg.lParam & 0x01000000) &&
                        next_msg.time == msg_time)
                    {
                        // Next message is a RALT down message, which
                        // means that this is NOT a proper LCTRL message!
                        return -1;
                    }
                }
            }

            return GLFW_KEY_LEFT_CONTROL;
        }

        // The ALT keys require special handling
        case VK_MENU:
        {
            // Is this an extended key (i.e. right key)?
            if (lParam & 0x01000000)
                return GLFW_KEY_RIGHT_ALT;

            return GLFW_KEY_LEFT_ALT;
        }

        // The ENTER keys require special handling
        case VK_RETURN:
        {
            // Is this an extended key (i.e. right key)?
            if (lParam & 0x01000000)
                return GLFW_KEY_KP_ENTER;

            return GLFW_KEY_ENTER;
        }

        // Funcion keys (non-printable keys)
        case VK_ESCAPE:        return GLFW_KEY_ESCAPE;
        case VK_TAB:           return GLFW_KEY_TAB;
        case VK_BACK:          return GLFW_KEY_BACKSPACE;
        case VK_HOME:          return GLFW_KEY_HOME;
        case VK_END:           return GLFW_KEY_END;
        case VK_PRIOR:         return GLFW_KEY_PAGE_UP;
        case VK_NEXT:          return GLFW_KEY_PAGE_DOWN;
        case VK_INSERT:        return GLFW_KEY_INSERT;
        case VK_DELETE:        return GLFW_KEY_DELETE;
        case VK_LEFT:          return GLFW_KEY_LEFT;
        case VK_UP:            return GLFW_KEY_UP;
        case VK_RIGHT:         return GLFW_KEY_RIGHT;
        case VK_DOWN:          return GLFW_KEY_DOWN;
        case VK_F1:            return GLFW_KEY_F1;
        case VK_F2:            return GLFW_KEY_F2;
        case VK_F3:            return GLFW_KEY_F3;
        case VK_F4:            return GLFW_KEY_F4;
        case VK_F5:            return GLFW_KEY_F5;
        case VK_F6:            return GLFW_KEY_F6;
        case VK_F7:            return GLFW_KEY_F7;
        case VK_F8:            return GLFW_KEY_F8;
        case VK_F9:            return GLFW_KEY_F9;
        case VK_F10:           return GLFW_KEY_F10;
        case VK_F11:           return GLFW_KEY_F11;
        case VK_F12:           return GLFW_KEY_F12;
        case VK_F13:           return GLFW_KEY_F13;
        case VK_F14:           return GLFW_KEY_F14;
        case VK_F15:           return GLFW_KEY_F15;
        case VK_F16:           return GLFW_KEY_F16;
        case VK_F17:           return GLFW_KEY_F17;
        case VK_F18:           return GLFW_KEY_F18;
        case VK_F19:           return GLFW_KEY_F19;
        case VK_F20:           return GLFW_KEY_F20;
        case VK_F21:           return GLFW_KEY_F21;
        case VK_F22:           return GLFW_KEY_F22;
        case VK_F23:           return GLFW_KEY_F23;
        case VK_F24:           return GLFW_KEY_F24;
        case VK_NUMLOCK:       return GLFW_KEY_NUM_LOCK;
        case VK_CAPITAL:       return GLFW_KEY_CAPS_LOCK;
        case VK_SCROLL:        return GLFW_KEY_SCROLL_LOCK;
        case VK_PAUSE:         return GLFW_KEY_PAUSE;
        case VK_LWIN:          return GLFW_KEY_LEFT_SUPER;
        case VK_RWIN:          return GLFW_KEY_RIGHT_SUPER;
        case VK_APPS:          return GLFW_KEY_MENU;

        // Numeric keypad
        case VK_NUMPAD0:       return GLFW_KEY_KP_0;
        case VK_NUMPAD1:       return GLFW_KEY_KP_1;
        case VK_NUMPAD2:       return GLFW_KEY_KP_2;
        case VK_NUMPAD3:       return GLFW_KEY_KP_3;
        case VK_NUMPAD4:       return GLFW_KEY_KP_4;
        case VK_NUMPAD5:       return GLFW_KEY_KP_5;
        case VK_NUMPAD6:       return GLFW_KEY_KP_6;
        case VK_NUMPAD7:       return GLFW_KEY_KP_7;
        case VK_NUMPAD8:       return GLFW_KEY_KP_8;
        case VK_NUMPAD9:       return GLFW_KEY_KP_9;
        case VK_DIVIDE:        return GLFW_KEY_KP_DIVIDE;
        case VK_MULTIPLY:      return GLFW_KEY_KP_MULTIPLY;
        case VK_SUBTRACT:      return GLFW_KEY_KP_SUBTRACT;
        case VK_ADD:           return GLFW_KEY_KP_ADD;
        case VK_DECIMAL:       return GLFW_KEY_KP_DECIMAL;

        // Printable keys are mapped according to US layout
        case VK_SPACE:         return GLFW_KEY_SPACE;
        case 0x30:             return GLFW_KEY_0;
        case 0x31:             return GLFW_KEY_1;
        case 0x32:             return GLFW_KEY_2;
        case 0x33:             return GLFW_KEY_3;
        case 0x34:             return GLFW_KEY_4;
        case 0x35:             return GLFW_KEY_5;
        case 0x36:             return GLFW_KEY_6;
        case 0x37:             return GLFW_KEY_7;
        case 0x38:             return GLFW_KEY_8;
        case 0x39:             return GLFW_KEY_9;
        case 0x41:             return GLFW_KEY_A;
        case 0x42:             return GLFW_KEY_B;
        case 0x43:             return GLFW_KEY_C;
        case 0x44:             return GLFW_KEY_D;
        case 0x45:             return GLFW_KEY_E;
        case 0x46:             return GLFW_KEY_F;
        case 0x47:             return GLFW_KEY_G;
        case 0x48:             return GLFW_KEY_H;
        case 0x49:             return GLFW_KEY_I;
        case 0x4A:             return GLFW_KEY_J;
        case 0x4B:             return GLFW_KEY_K;
        case 0x4C:             return GLFW_KEY_L;
        case 0x4D:             return GLFW_KEY_M;
        case 0x4E:             return GLFW_KEY_N;
        case 0x4F:             return GLFW_KEY_O;
        case 0x50:             return GLFW_KEY_P;
        case 0x51:             return GLFW_KEY_Q;
        case 0x52:             return GLFW_KEY_R;
        case 0x53:             return GLFW_KEY_S;
        case 0x54:             return GLFW_KEY_T;
        case 0x55:             return GLFW_KEY_U;
        case 0x56:             return GLFW_KEY_V;
        case 0x57:             return GLFW_KEY_W;
        case 0x58:             return GLFW_KEY_X;
        case 0x59:             return GLFW_KEY_Y;
        case 0x5A:             return GLFW_KEY_Z;
        case 0xBD:             return GLFW_KEY_MINUS;
        case 0xBB:             return GLFW_KEY_EQUAL;
        case 0xDB:             return GLFW_KEY_LEFT_BRACKET;
        case 0xDD:             return GLFW_KEY_RIGHT_BRACKET;
        case 0xDC:             return GLFW_KEY_BACKSLASH;
        case 0xBA:             return GLFW_KEY_SEMICOLON;
        case 0xDE:             return GLFW_KEY_APOSTROPHE;
        case 0xC0:             return GLFW_KEY_GRAVE_ACCENT;
        case 0xBC:             return GLFW_KEY_COMMA;
        case 0xBE:             return GLFW_KEY_PERIOD;
        case 0xBF:             return GLFW_KEY_SLASH;
        case 0xDF:             return GLFW_KEY_WORLD_1;
        case 0xE2:             return GLFW_KEY_WORLD_2;
        default:               break;
    }

    // No matching translation was found, so return -1
    return -1;
}


//========================================================================
// Window callback function (handles window events)
//========================================================================

static LRESULT CALLBACK windowProc(HWND hWnd, UINT uMsg,
                                   WPARAM wParam, LPARAM lParam)
{
    _GLFWwindow* window = (_GLFWwindow*) GetWindowLongPtr(hWnd, 0);

    switch (uMsg)
    {
        case WM_CREATE:
        {
            CREATESTRUCT* cs = (CREATESTRUCT*) lParam;
            SetWindowLongPtr(hWnd, 0, (LONG_PTR) cs->lpCreateParams);
            break;
        }

        case WM_ACTIVATE:
        {
            // Window was (de)focused and/or (de)iconified

            BOOL focused = LOWORD(wParam) != WA_INACTIVE;
            BOOL iconified = HIWORD(wParam) ? TRUE : FALSE;

            if (focused && iconified)
            {
                // This is a workaround for window iconification using the
                // taskbar leading to windows being told they're focused and
                // iconified and then never told they're defocused
                focused = FALSE;
            }

            if (!focused && _glfwLibrary.focusedWindow == window)
            {
                // The window was defocused (or iconified, see above)

                if (window->cursorMode == GLFW_CURSOR_CAPTURED)
                    showCursor(window);

                if (window->monitor)
                {
                    if (!iconified)
                    {
                        // Iconify the (on top, borderless, oddly positioned)
                        // window or the user will be annoyed
                        _glfwPlatformIconifyWindow(window);
                    }

                    if (_glfwLibrary.Win32.monitor.modeChanged)
                    {
                        _glfwRestoreVideoMode();
                        _glfwLibrary.Win32.monitor.modeChanged = GL_FALSE;
                    }
                }
            }
            else if (focused && _glfwLibrary.focusedWindow != window)
            {
                // The window was focused

                if (window->cursorMode == GLFW_CURSOR_CAPTURED)
                    captureCursor(window);

                if (window->monitor)
                {
                    if (!_glfwLibrary.Win32.monitor.modeChanged)
                    {
                        _glfwSetVideoMode(&_glfwLibrary.Win32.monitor.width,
                                          &_glfwLibrary.Win32.monitor.height,
                                          &_glfwLibrary.Win32.monitor.bitsPerPixel,
                                          &_glfwLibrary.Win32.monitor.refreshRate,
                                          GL_TRUE);

                        _glfwLibrary.Win32.monitor.modeChanged = GL_TRUE;
                    }
                }
            }

            _glfwInputWindowFocus(window, focused);
            _glfwInputWindowIconify(window, iconified);
            return 0;
        }

        case WM_SHOWWINDOW:
        {
            _glfwInputWindowVisibility(window, wParam ? GL_TRUE : GL_FALSE);
            break;
        }

        case WM_SYSCOMMAND:
        {
            switch (wParam & 0xfff0)
            {
                case SC_SCREENSAVE:
                case SC_MONITORPOWER:
                {
                    if (window->monitor)
                    {
                        // We are running in fullscreen mode, so disallow
                        // screen saver and screen blanking
                        return 0;
                    }
                    else
                        break;
                }

                // User trying to access application menu using ALT?
                case SC_KEYMENU:
                    return 0;
            }
            break;
        }

        case WM_CLOSE:
        {
            _glfwInputWindowCloseRequest(window);
            return 0;
        }

        case WM_KEYDOWN:
        case WM_SYSKEYDOWN:
        {
            _glfwInputKey(window, translateKey(wParam, lParam), GLFW_PRESS);
            break;
        }

        case WM_CHAR:
        {
            _glfwInputChar(window, wParam);
            return 0;
        }

        case WM_KEYUP:
        case WM_SYSKEYUP:
        {
            // Special trick: release both shift keys on SHIFT up event
            if (wParam == VK_SHIFT)
            {
                _glfwInputKey(window, GLFW_KEY_LEFT_SHIFT, GLFW_RELEASE);
                _glfwInputKey(window, GLFW_KEY_RIGHT_SHIFT, GLFW_RELEASE);
            }
            else
                _glfwInputKey(window, translateKey(wParam, lParam), GLFW_RELEASE);

            break;
        }

        case WM_LBUTTONDOWN:
        {
            SetCapture(hWnd);
            _glfwInputMouseClick(window, GLFW_MOUSE_BUTTON_LEFT, GLFW_PRESS);
            return 0;
        }

        case WM_RBUTTONDOWN:
        {
            SetCapture(hWnd);
            _glfwInputMouseClick(window, GLFW_MOUSE_BUTTON_RIGHT, GLFW_PRESS);
            return 0;
        }

        case WM_MBUTTONDOWN:
        {
            SetCapture(hWnd);
            _glfwInputMouseClick(window, GLFW_MOUSE_BUTTON_MIDDLE, GLFW_PRESS);
            return 0;
        }

        case WM_XBUTTONDOWN:
        {
            if (HIWORD(wParam) == XBUTTON1)
            {
                SetCapture(hWnd);
                _glfwInputMouseClick(window, GLFW_MOUSE_BUTTON_4, GLFW_PRESS);
            }
            else if (HIWORD(wParam) == XBUTTON2)
            {
                SetCapture(hWnd);
                _glfwInputMouseClick(window, GLFW_MOUSE_BUTTON_5, GLFW_PRESS);
            }

            return 1;
        }

        case WM_LBUTTONUP:
        {
            ReleaseCapture();
            _glfwInputMouseClick(window, GLFW_MOUSE_BUTTON_LEFT, GLFW_RELEASE);
            return 0;
        }

        case WM_RBUTTONUP:
        {
            ReleaseCapture();
            _glfwInputMouseClick(window, GLFW_MOUSE_BUTTON_RIGHT, GLFW_RELEASE);
            return 0;
        }

        case WM_MBUTTONUP:
        {
            ReleaseCapture();
            _glfwInputMouseClick(window, GLFW_MOUSE_BUTTON_MIDDLE, GLFW_RELEASE);
            return 0;
        }

        case WM_XBUTTONUP:
        {
            if (HIWORD(wParam) == XBUTTON1)
            {
                ReleaseCapture();
                _glfwInputMouseClick(window, GLFW_MOUSE_BUTTON_4, GLFW_RELEASE);
            }
            else if (HIWORD(wParam) == XBUTTON2)
            {
                ReleaseCapture();
                _glfwInputMouseClick(window, GLFW_MOUSE_BUTTON_5, GLFW_RELEASE);
            }

            return 1;
        }

        case WM_MOUSEMOVE:
        {
            int newCursorX, newCursorY;

            // Get signed (!) cursor position
            newCursorX = GET_X_LPARAM(lParam);
            newCursorY = GET_Y_LPARAM(lParam);

            if (newCursorX != window->Win32.oldCursorX ||
                newCursorY != window->Win32.oldCursorY)
            {
                int x, y;

                if (window->cursorMode == GLFW_CURSOR_CAPTURED)
                {
                    if (_glfwLibrary.focusedWindow != window)
                        return 0;

                    x = newCursorX - window->Win32.oldCursorX;
                    y = newCursorY - window->Win32.oldCursorY;
                }
                else
                {
                    x = newCursorX;
                    y = newCursorY;
                }

                window->Win32.oldCursorX = newCursorX;
                window->Win32.oldCursorY = newCursorY;
                window->Win32.cursorCentered = GL_FALSE;

                _glfwInputCursorMotion(window, x, y);
            }

            if (!window->Win32.cursorInside)
            {
                TRACKMOUSEEVENT tme;
                ZeroMemory(&tme, sizeof(tme));
                tme.cbSize = sizeof(tme);
                tme.dwFlags = TME_LEAVE;
                tme.hwndTrack = window->Win32.handle;
                TrackMouseEvent(&tme);

                window->Win32.cursorInside = GL_TRUE;
                _glfwInputCursorEnter(window, GL_TRUE);
            }

            return 0;
        }

        case WM_MOUSELEAVE:
        {
            window->Win32.cursorInside = GL_FALSE;
            _glfwInputCursorEnter(window, GL_FALSE);
            return 0;
        }

        case WM_MOUSEWHEEL:
        {
            _glfwInputScroll(window, 0.0, (SHORT) HIWORD(wParam) / (double) WHEEL_DELTA);
            return 0;
        }

        case WM_MOUSEHWHEEL:
        {
            // This message is only sent on Windows Vista and later

            _glfwInputScroll(window, (SHORT) HIWORD(wParam) / (double) WHEEL_DELTA, 0.0);
            return 0;
        }

        case WM_SIZE:
        {
            // If window is in cursor capture mode, update clipping rect
            if (window->cursorMode == GLFW_CURSOR_CAPTURED)
            {
                RECT ClipWindowRect;
                if (GetWindowRect(window->Win32.handle, &ClipWindowRect))
                    ClipCursor(&ClipWindowRect);
            }

            _glfwInputWindowSize(window, LOWORD(lParam), HIWORD(lParam));
            return 0;
        }

        case WM_MOVE:
        {
            // If window is in cursor capture mode, update clipping rect
            if (window->cursorMode == GLFW_CURSOR_CAPTURED)
            {
                RECT ClipWindowRect;
                if (GetWindowRect(window->Win32.handle, &ClipWindowRect))
                    ClipCursor(&ClipWindowRect);
            }

            _glfwInputWindowPos(window, LOWORD(lParam), HIWORD(lParam));
            return 0;
        }

        // Was the window contents damaged?
        case WM_PAINT:
        {
            _glfwInputWindowDamage(window);
            break;
        }

        case WM_DISPLAYCHANGE:
        {
            // TODO: Do stuff here.

            break;
        }

        case WM_DEVICECHANGE:
        {
            if (DBT_DEVNODES_CHANGED == wParam)
            {
                _glfwInputMonitorChange();
                return TRUE;
            }
            break;
        }
    }

    // Pass all unhandled messages to DefWindowProc
    return DefWindowProc(hWnd, uMsg, wParam, lParam);
}


//========================================================================
// Translate client window size to full window size (including window borders)
//========================================================================

static void getFullWindowSize(_GLFWwindow* window,
                              int clientWidth, int clientHeight,
                              int* fullWidth, int* fullHeight)
{
    RECT rect;

    // Create a window rectangle
    rect.left   = (long) 0;
    rect.right  = (long) clientWidth - 1;
    rect.top    = (long) 0;
    rect.bottom = (long) clientHeight - 1;

    // Adjust according to window styles
    AdjustWindowRectEx(&rect, window->Win32.dwStyle, FALSE, window->Win32.dwExStyle);

    // Calculate width and height of full window
    *fullWidth = rect.right - rect.left + 1;
    *fullHeight = rect.bottom - rect.top + 1;
}


//========================================================================
// Registers the GLFW window class
//========================================================================

static ATOM registerWindowClass(void)
{
    WNDCLASS wc;
    ATOM classAtom;

    // Set window class parameters
    wc.style         = CS_HREDRAW | CS_VREDRAW | CS_OWNDC; // Redraw on...
    wc.lpfnWndProc   = (WNDPROC) windowProc;          // Message handler
    wc.cbClsExtra    = 0;                             // No extra class data
    wc.cbWndExtra    = sizeof(void*) + sizeof(int);   // Make room for one pointer
    wc.hInstance     = _glfwLibrary.Win32.instance;   // Set instance
    wc.hCursor       = LoadCursor(NULL, IDC_ARROW);   // Load arrow pointer
    wc.hbrBackground = NULL;                          // No background
    wc.lpszMenuName  = NULL;                          // No menu
    wc.lpszClassName = _GLFW_WNDCLASSNAME;            // Set class name

    // Load user-provided icon if available
    wc.hIcon = LoadIcon(_glfwLibrary.Win32.instance, L"GLFW_ICON");
    if (!wc.hIcon)
    {
        // Load default icon
        wc.hIcon = LoadIcon(NULL, IDI_WINLOGO);
    }

    classAtom = RegisterClass(&wc);
    if (!classAtom)
    {
        _glfwSetError(GLFW_PLATFORM_ERROR,
                      "Win32: Failed to register window class");
        return 0;
    }

    return classAtom;
}


//========================================================================
// Creates the GLFW window and rendering context
//========================================================================

static int createWindow(_GLFWwindow* window,
                        const _GLFWwndconfig* wndconfig,
                        const _GLFWfbconfig* fbconfig)
{
    DWORD dwStyle, dwExStyle;
    int positionX, positionY, fullWidth, fullHeight;
    POINT pos;
    WCHAR* wideTitle;

    // Set common window styles
    dwStyle = WS_CLIPSIBLINGS | WS_CLIPCHILDREN;
    dwExStyle = WS_EX_APPWINDOW;

    // Set window style, depending on fullscreen mode
    if (window->monitor)
    {
        dwStyle |= WS_POPUP;

        // Here's a trick for helping us getting window focus
        // (SetForegroundWindow doesn't work properly under
        // Win98/ME/2K/.NET/+)
        /*
        if (_glfwLibrary.Sys.WinVer != _GLFW_WIN_95 &&
            _glfwLibrary.Sys.WinVer != _GLFW_WIN_NT4 &&
            _glfwLibrary.Sys.WinVer != _GLFW_WIN_XP)
        {
            dwStyle |= WS_MINIMIZE;
        }
        */
    }
    else
    {
        dwStyle |= WS_OVERLAPPED | WS_CAPTION | WS_SYSMENU | WS_MINIMIZEBOX;

        if (wndconfig->resizable)
        {
            dwStyle |= (WS_MAXIMIZEBOX | WS_SIZEBOX);
            dwExStyle |= WS_EX_WINDOWEDGE;
        }
    }

    // Remember window styles (used by getFullWindowSize)
    window->Win32.dwStyle   = dwStyle;
    window->Win32.dwExStyle = dwExStyle;

    // Adjust window size for frame and title bar
    getFullWindowSize(window, window->width, window->height, &fullWidth, &fullHeight);

    if (window->monitor)
    {
        // Fullscreen windows are always opened in the upper left corner
        // regardless of the desktop working area
        positionX = wndconfig->monitor->positionX;
        positionY = wndconfig->monitor->positionY;
    }
    else
    {
<<<<<<< HEAD
        RECT wa;
=======
>>>>>>> fc697218
        SystemParametersInfo(SPI_GETWORKAREA, 0, &wa, 0);
        wa.left += wndconfig->positionX;
        wa.top += wndconfig->positionY;
    }

        // Adjust window position to working area
        positionX = wa.left;
        positionY = wa.top;
    }

    wideTitle = _glfwCreateWideStringFromUTF8(wndconfig->title);
    if (!wideTitle)
    {
        _glfwSetError(GLFW_PLATFORM_ERROR,
                      "Win32: Failed to convert title to wide string");
        return GL_FALSE;
    }

    window->Win32.handle = CreateWindowEx(window->Win32.dwExStyle,
                                          _GLFW_WNDCLASSNAME,
                                          wideTitle,
                                          window->Win32.dwStyle,
                                          positionX, positionY,
                                          fullWidth,             // Decorated window width
                                          fullHeight,            // Decorated window height
                                          NULL,                  // No parent window
                                          NULL,                  // No menu
                                          _glfwLibrary.Win32.instance,
                                          window);  // Pass GLFW window to WM_CREATE

    if (!window->Win32.handle)
    {
        _glfwSetError(GLFW_PLATFORM_ERROR, "Win32: Failed to create window");
        return GL_FALSE;
    }

    free(wideTitle);

    // Initialize cursor position data
    GetCursorPos(&pos);
    ScreenToClient(window->Win32.handle, &pos);
    window->Win32.oldCursorX = window->cursorPosX = pos.x;
    window->Win32.oldCursorY = window->cursorPosY = pos.y;

    if (!_glfwCreateContext(window, wndconfig, fbconfig))
        return GL_FALSE;

    return GL_TRUE;
}


//========================================================================
// Destroys the GLFW window and rendering context
//========================================================================

static void destroyWindow(_GLFWwindow* window)
{
    _glfwDestroyContext(window);

    // This is duplicated from glfwDestroyWindow
    // TODO: Stop duplicating code
    if (window == _glfwLibrary.focusedWindow)
        _glfwLibrary.focusedWindow = NULL;

    if (window->Win32.handle)
    {
        DestroyWindow(window->Win32.handle);
        window->Win32.handle = NULL;
    }
}


//////////////////////////////////////////////////////////////////////////
//////                       GLFW platform API                      //////
//////////////////////////////////////////////////////////////////////////

//========================================================================
// Here is where the window is created, and the OpenGL rendering context is
// created
//========================================================================

int _glfwPlatformCreateWindow(_GLFWwindow* window,
                              const _GLFWwndconfig* wndconfig,
                              const _GLFWfbconfig* fbconfig)
{
    GLboolean recreateContext = GL_FALSE;

    window->Win32.desiredRefreshRate = wndconfig->refreshRate;

    if (!_glfwLibrary.Win32.classAtom)
    {
        _glfwLibrary.Win32.classAtom = registerWindowClass();
        if (!_glfwLibrary.Win32.classAtom)
            return GL_FALSE;
    }

    if (window->monitor)
    {
        int bpp = fbconfig->redBits + fbconfig->greenBits + fbconfig->blueBits;
        if (bpp < 15 || bpp >= 24)
            bpp = 32;

        _glfwLibrary.Win32.monitor.width = window->width;
        _glfwLibrary.Win32.monitor.height = window->height;
        _glfwLibrary.Win32.monitor.refreshRate = wndconfig->refreshRate;
        _glfwLibrary.Win32.monitor.bitsPerPixel = bpp;

        _glfwSetVideoMode(&_glfwLibrary.Win32.monitor.width,
                          &_glfwLibrary.Win32.monitor.height,
                          &_glfwLibrary.Win32.monitor.bitsPerPixel,
                          &_glfwLibrary.Win32.monitor.refreshRate,
                          GL_FALSE);

        _glfwLibrary.Win32.monitor.modeChanged = GL_TRUE;
    }

    if (!createWindow(window, wndconfig, fbconfig))
        return GL_FALSE;

    if (wndconfig->glMajor != 1 || wndconfig->glMinor != 0)
    {
        if (window->WGL.ARB_create_context)
            recreateContext = GL_TRUE;
    }

    if (wndconfig->glDebug)
    {
        if (window->WGL.ARB_create_context)
            recreateContext = GL_TRUE;
    }

    if (wndconfig->glForward)
    {
        if (!window->WGL.ARB_create_context)
        {
            _glfwSetError(GLFW_VERSION_UNAVAILABLE,
                          "WGL: A forward compatible OpenGL context requested "
                          "but WGL_ARB_create_context is unavailable");
            return GL_FALSE;
        }

        recreateContext = GL_TRUE;
    }

    if (wndconfig->glProfile)
    {
        if (!window->WGL.ARB_create_context_profile)
        {
            _glfwSetError(GLFW_VERSION_UNAVAILABLE,
                          "WGL: OpenGL profile requested but "
                          "WGL_ARB_create_context_profile is unavailable");
            return GL_FALSE;
        }

        recreateContext = GL_TRUE;
    }

    if (fbconfig->samples > 0)
    {
        // We want FSAA, but can we get it?
        // FSAA is not a hard constraint, so otherwise we just don't care

        if (window->WGL.ARB_multisample && window->WGL.ARB_pixel_format)
        {
            // We appear to have both the FSAA extension and the means to ask for it
            recreateContext = GL_TRUE;
        }
    }

    if (recreateContext)
    {
        // Some window hints require us to re-create the context using WGL
        // extensions retrieved through the current context, as we cannot check
        // for WGL extensions or retrieve WGL entry points before we have a
        // current context (actually until we have implicitly loaded the ICD)

        // Yes, this is strange, and yes, this is the proper way on Win32

        // As Windows only allows you to set the pixel format once for a
        // window, we need to destroy the current window and create a new one
        // to be able to use the new pixel format

        // Technically, it may be possible to keep the old window around if
        // we're just creating an OpenGL 3.0+ context with the same pixel
        // format, but it's not worth the added code complexity

        // First we clear the current context (the one we just created)
        // This is usually done by glfwDestroyWindow, but as we're not doing
        // full window destruction, it's duplicated here
        _glfwPlatformMakeContextCurrent(NULL);

        // Next destroy the Win32 window and WGL context (without resetting or
        // destroying the GLFW window object)
        destroyWindow(window);

        // ...and then create them again, this time with better APIs
        if (!createWindow(window, wndconfig, fbconfig))
            return GL_FALSE;
    }

    if (window->monitor)
    {
        // Place the window above all topmost windows
        _glfwPlatformShowWindow(window);
        SetWindowPos(window->Win32.handle, HWND_TOPMOST, 0,0,0,0,
                     SWP_NOMOVE | SWP_NOSIZE);
    }

    return GL_TRUE;
}


//========================================================================
// Properly kill the window / video display
//========================================================================

void _glfwPlatformDestroyWindow(_GLFWwindow* window)
{
    destroyWindow(window);

    if (window->monitor)
    {
        if (_glfwLibrary.Win32.monitor.modeChanged)
        {
            _glfwRestoreVideoMode();
            _glfwLibrary.Win32.monitor.modeChanged = GL_FALSE;
        }
    }
}


//========================================================================
// Set the window title
//========================================================================

void _glfwPlatformSetWindowTitle(_GLFWwindow* window, const char* title)
{
    WCHAR* wideTitle = _glfwCreateWideStringFromUTF8(title);
    if (!wideTitle)
    {
        _glfwSetError(GLFW_PLATFORM_ERROR,
                      "Win32: Failed to convert title to wide string");
        return;
    }

    SetWindowText(window->Win32.handle, wideTitle);

    free(wideTitle);
}


//========================================================================
// Set the window size.
//========================================================================

void _glfwPlatformSetWindowSize(_GLFWwindow* window, int width, int height)
{
    GLboolean sizeChanged = GL_FALSE;

    if (window->monitor)
    {
        if (width > window->width || height > window->height)
        {
            // The new video mode is larger than the current one, so we resize
            // the window before switch modes to avoid exposing whatever is
            // underneath

            SetWindowPos(window->Win32.handle, HWND_TOP, 0, 0, width, height,
                         SWP_NOOWNERZORDER | SWP_NOMOVE | SWP_NOZORDER);
            sizeChanged = GL_TRUE;
        }

        // TODO: Change video mode
    }
    else
    {
        // If we are in windowed mode, adjust the window size to
        // compensate for window decorations
        getFullWindowSize(window, width, height, &width, &height);
    }

    // Set window size (if we haven't already)
    if (!sizeChanged)
    {
        SetWindowPos(window->Win32.handle, HWND_TOP, 0, 0, width, height,
                     SWP_NOOWNERZORDER | SWP_NOMOVE | SWP_NOZORDER);
    }
}


//========================================================================
// Window iconification
//========================================================================

void _glfwPlatformIconifyWindow(_GLFWwindow* window)
{
    ShowWindow(window->Win32.handle, SW_MINIMIZE);
}


//========================================================================
// Window un-iconification
//========================================================================

void _glfwPlatformRestoreWindow(_GLFWwindow* window)
{
    ShowWindow(window->Win32.handle, SW_RESTORE);
}


//========================================================================
// Show or hide window
//========================================================================

void _glfwPlatformShowWindow(_GLFWwindow* window)
{
    ShowWindow(window->Win32.handle, SW_SHOWNORMAL);
    BringWindowToTop(window->Win32.handle);
    SetForegroundWindow(window->Win32.handle);
    SetFocus(window->Win32.handle);
}


//========================================================================
// Show or hide window
//========================================================================

void _glfwPlatformHideWindow(_GLFWwindow* window)
{
    ShowWindow(window->Win32.handle, SW_HIDE);
}


//========================================================================
// Write back window parameters into GLFW window structure
//========================================================================

void _glfwPlatformRefreshWindowParams(_GLFWwindow* window)
{
    DEVMODE dm;

    ZeroMemory(&dm, sizeof(DEVMODE));
    dm.dmSize = sizeof(DEVMODE);

    if (EnumDisplaySettings(NULL, ENUM_CURRENT_SETTINGS, &dm))
    {
        window->refreshRate = dm.dmDisplayFrequency;
        if (window->refreshRate <= 1)
            window->refreshRate = 0;
    }
    else
        window->refreshRate = 0;
}


//========================================================================
// Poll for new window and input events
//========================================================================

void _glfwPlatformPollEvents(void)
{
    MSG msg;
    _GLFWwindow* window;

    window = _glfwLibrary.focusedWindow;
    if (window)
    {
        window->Win32.cursorCentered = GL_FALSE;
        window->Win32.oldCursorX = window->width / 2;
        window->Win32.oldCursorY = window->height / 2;
    }
    else
    {
        //window->Win32.oldCursorX = window->cursorPosX;
        //window->Win32.oldCursorY = window->cursorPosY;
    }

    while (PeekMessage(&msg, NULL, 0, 0, PM_REMOVE))
    {
        if (msg.message == WM_QUIT)
        {
            // Treat WM_QUIT as a close on all windows

            window = _glfwLibrary.windowListHead;
            while (window)
            {
                _glfwInputWindowCloseRequest(window);
                window = window->next;
            }
        }
        else
        {
            TranslateMessage(&msg);
            DispatchMessage(&msg);
        }
    }

    // LSHIFT/RSHIFT fixup (keys tend to "stick" without this fix)
    // This is the only async event handling in GLFW, but it solves some
    // nasty problems.
    window = _glfwLibrary.focusedWindow;
    if (window)
    {
        int lshift_down, rshift_down;

        // Get current state of left and right shift keys
        lshift_down = (GetAsyncKeyState(VK_LSHIFT) >> 15) & 1;
        rshift_down = (GetAsyncKeyState(VK_RSHIFT) >> 15) & 1;

        // See if this differs from our belief of what has happened
        // (we only have to check for lost key up events)
        if (!lshift_down && window->key[GLFW_KEY_LEFT_SHIFT] == 1)
            _glfwInputKey(window, GLFW_KEY_LEFT_SHIFT, GLFW_RELEASE);

        if (!rshift_down && window->key[GLFW_KEY_RIGHT_SHIFT] == 1)
            _glfwInputKey(window, GLFW_KEY_RIGHT_SHIFT, GLFW_RELEASE);
    }

    // Did the cursor move in an focused window that has captured the cursor
    window = _glfwLibrary.focusedWindow;
    if (window)
    {
        if (window->cursorMode == GLFW_CURSOR_CAPTURED &&
            !window->Win32.cursorCentered)
        {
            _glfwPlatformSetCursorPos(window,
                                      window->width / 2,
                                      window->height / 2);
            window->Win32.cursorCentered = GL_TRUE;
        }
    }
}


//========================================================================
// Wait for new window and input events
//========================================================================

void _glfwPlatformWaitEvents(void)
{
    WaitMessage();

    _glfwPlatformPollEvents();
}


//========================================================================
// Set physical cursor position
//========================================================================

void _glfwPlatformSetCursorPos(_GLFWwindow* window, int x, int y)
{
    POINT pos;

    // Convert client coordinates to screen coordinates
    pos.x = x;
    pos.y = y;
    ClientToScreen(window->Win32.handle, &pos);

    SetCursorPos(pos.x, pos.y);
}


//========================================================================
// Set physical mouse cursor mode
//========================================================================

void _glfwPlatformSetCursorMode(_GLFWwindow* window, int mode)
{
    switch (mode)
    {
        case GLFW_CURSOR_NORMAL:
            showCursor(window);
            break;
        case GLFW_CURSOR_HIDDEN:
            hideCursor(window);
            break;
        case GLFW_CURSOR_CAPTURED:
            captureCursor(window);
            break;
    }
}

<|MERGE_RESOLUTION|>--- conflicted
+++ resolved
@@ -783,18 +783,12 @@
     }
     else
     {
-<<<<<<< HEAD
         RECT wa;
-=======
->>>>>>> fc697218
         SystemParametersInfo(SPI_GETWORKAREA, 0, &wa, 0);
-        wa.left += wndconfig->positionX;
-        wa.top += wndconfig->positionY;
-    }
 
         // Adjust window position to working area
-        positionX = wa.left;
-        positionY = wa.top;
+        positionX = wndconfig->positionX + wa.left;
+        positionY = wndconfig->positionY + wa.top;
     }
 
     wideTitle = _glfwCreateWideStringFromUTF8(wndconfig->title);
