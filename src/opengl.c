//========================================================================
// GLFW - An OpenGL library
// Platform:    Any
// API version: 3.0
// WWW:         http://www.glfw.org/
//------------------------------------------------------------------------
// Copyright (c) 2002-2006 Marcus Geelnard
// Copyright (c) 2006-2010 Camilla Berglund <elmindreda@elmindreda.org>
//
// This software is provided 'as-is', without any express or implied
// warranty. In no event will the authors be held liable for any damages
// arising from the use of this software.
//
// Permission is granted to anyone to use this software for any purpose,
// including commercial applications, and to alter it and redistribute it
// freely, subject to the following restrictions:
//
// 1. The origin of this software must not be misrepresented; you must not
//    claim that you wrote the original software. If you use this software
//    in a product, an acknowledgment in the product documentation would
//    be appreciated but is not required.
//
// 2. Altered source versions must be plainly marked as such, and must not
//    be misrepresented as being the original software.
//
// 3. This notice may not be removed or altered from any source
//    distribution.
//
//========================================================================

#include "internal.h"

#include <stdio.h>
#include <string.h>
#include <limits.h>
#include <stdio.h>


//========================================================================
// Parses the client API version string and extracts the version number
//========================================================================

static GLboolean parseGLVersion(int* api, int* major, int* minor, int* rev)
{
    int i, _api = GLFW_OPENGL_API, _major, _minor = 0, _rev = 0;
    const char* version;
    const char* prefixes[] =
    {
        "OpenGL ES-CM ",
        "OpenGL ES-CL ",
        "OpenGL ES ",
        NULL
    };

    version = (const char*) glGetString(GL_VERSION);
    if (!version)
    {
        _glfwSetError(GLFW_PLATFORM_ERROR, "Failed to retrieve version string");
        return GL_FALSE;
    }

    for (i = 0;  prefixes[i];  i++)
    {
        const size_t length = strlen(prefixes[i]);

        if (strncmp(version, prefixes[i], length) == 0)
        {
            version += length;
            _api = GLFW_OPENGL_ES_API;
            break;
        }
    }

    if (!sscanf(version, "%d.%d.%d", &_major, &_minor, &_rev))
    {
        _glfwSetError(GLFW_PLATFORM_ERROR, "No version found in version string");
        return GL_FALSE;
    }

    *api = _api;
    *major = _major;
    *minor = _minor;
    *rev = _rev;

    return GL_TRUE;
}


//////////////////////////////////////////////////////////////////////////
//////                       GLFW internal API                      //////
//////////////////////////////////////////////////////////////////////////

//========================================================================
// Return the available framebuffer config closest to the desired values
// This is based on the manual GLX Visual selection from 2.6
//========================================================================

const _GLFWfbconfig* _glfwChooseFBConfig(const _GLFWfbconfig* desired,
                                         const _GLFWfbconfig* alternatives,
                                         unsigned int count)
{
    unsigned int i;
    unsigned int missing, leastMissing = UINT_MAX;
    unsigned int colorDiff, leastColorDiff = UINT_MAX;
    unsigned int extraDiff, leastExtraDiff = UINT_MAX;
    const _GLFWfbconfig* current;
    const _GLFWfbconfig* closest = NULL;

    for (i = 0;  i < count;  i++)
    {
        current = alternatives + i;

        if (desired->stereo > 0 && current->stereo == 0)
        {
            // Stereo is a hard constraint
            continue;
        }

        // Count number of missing buffers
        {
            missing = 0;

            if (desired->alphaBits > 0 && current->alphaBits == 0)
                missing++;

            if (desired->depthBits > 0 && current->depthBits == 0)
                missing++;

            if (desired->stencilBits > 0 && current->stencilBits == 0)
                missing++;

            if (desired->auxBuffers > 0 && current->auxBuffers < desired->auxBuffers)
                missing += desired->auxBuffers - current->auxBuffers;

            if (desired->samples > 0 && current->samples == 0)
            {
                // Technically, several multisampling buffers could be
                // involved, but that's a lower level implementation detail and
                // not important to us here, so we count them as one
                missing++;
            }
        }

        // These polynomials make many small channel size differences matter
        // less than one large channel size difference

        // Calculate color channel size difference value
        {
            colorDiff = 0;

            if (desired->redBits > 0)
            {
                colorDiff += (desired->redBits - current->redBits) *
                             (desired->redBits - current->redBits);
            }

            if (desired->greenBits > 0)
            {
                colorDiff += (desired->greenBits - current->greenBits) *
                             (desired->greenBits - current->greenBits);
            }

            if (desired->blueBits > 0)
            {
                colorDiff += (desired->blueBits - current->blueBits) *
                             (desired->blueBits - current->blueBits);
            }
        }

        // Calculate non-color channel size difference value
        {
            extraDiff = 0;

            if (desired->alphaBits > 0)
            {
                extraDiff += (desired->alphaBits - current->alphaBits) *
                             (desired->alphaBits - current->alphaBits);
            }

            if (desired->depthBits > 0)
            {
                extraDiff += (desired->depthBits - current->depthBits) *
                             (desired->depthBits - current->depthBits);
            }

            if (desired->stencilBits > 0)
            {
                extraDiff += (desired->stencilBits - current->stencilBits) *
                             (desired->stencilBits - current->stencilBits);
            }

            if (desired->accumRedBits > 0)
            {
                extraDiff += (desired->accumRedBits - current->accumRedBits) *
                             (desired->accumRedBits - current->accumRedBits);
            }

            if (desired->accumGreenBits > 0)
            {
                extraDiff += (desired->accumGreenBits - current->accumGreenBits) *
                             (desired->accumGreenBits - current->accumGreenBits);
            }

            if (desired->accumBlueBits > 0)
            {
                extraDiff += (desired->accumBlueBits - current->accumBlueBits) *
                             (desired->accumBlueBits - current->accumBlueBits);
            }

            if (desired->accumAlphaBits > 0)
            {
                extraDiff += (desired->accumAlphaBits - current->accumAlphaBits) *
                             (desired->accumAlphaBits - current->accumAlphaBits);
            }

            if (desired->samples > 0)
            {
                extraDiff += (desired->samples - current->samples) *
                             (desired->samples - current->samples);
            }
        }

        // Figure out if the current one is better than the best one found so far
        // Least number of missing buffers is the most important heuristic,
        // then color buffer size match and lastly size match for other buffers

        if (missing < leastMissing)
            closest = current;
        else if (missing == leastMissing)
        {
            if ((colorDiff < leastColorDiff) ||
                (colorDiff == leastColorDiff && extraDiff < leastExtraDiff))
            {
                closest = current;
            }
        }

        if (current == closest)
        {
            leastMissing = missing;
            leastColorDiff = colorDiff;
            leastExtraDiff = extraDiff;
        }
    }

    return closest;
}


//========================================================================
// Checks whether the client API part of the window config is sane
// It blames glfwOpenWindow because that's the only caller
//========================================================================

GLboolean _glfwIsValidContextConfig(_GLFWwndconfig* wndconfig)
{
    if (wndconfig->clientAPI != GLFW_OPENGL_API &&
        wndconfig->clientAPI != GLFW_OPENGL_ES_API)
    {
        _glfwSetError(GLFW_INVALID_ENUM,
<<<<<<< HEAD
                      "glfwOpenWindow: Invalid client API requested");
=======
                      "glfwCreateWindow: Invalid client API requested");
>>>>>>> fc697218
        return GL_FALSE;
    }

    if (wndconfig->clientAPI == GLFW_OPENGL_API)
    {
        if (wndconfig->glMajor < 1 || wndconfig->glMinor < 0)
<<<<<<< HEAD
        {
            // OpenGL 1.0 is the smallest valid version
            _glfwSetError(GLFW_INVALID_VALUE,
                          "glfwOpenWindow: Invalid OpenGL version requested");
            return GL_FALSE;
        }
        if (wndconfig->glMajor == 1 && wndconfig->glMinor > 5)
        {
            // OpenGL 1.x series ended with version 1.5
            _glfwSetError(GLFW_INVALID_VALUE,
                          "glfwOpenWindow: Invalid OpenGL version requested");
=======
        {
            // OpenGL 1.0 is the smallest valid version
            _glfwSetError(GLFW_INVALID_VALUE,
                          "glfwCreateWindow: Invalid OpenGL version requested");
            return GL_FALSE;
        }
        if (wndconfig->glMajor == 1 && wndconfig->glMinor > 5)
        {
            // OpenGL 1.x series ended with version 1.5
            _glfwSetError(GLFW_INVALID_VALUE,
                          "glfwCreateWindow: Invalid OpenGL version requested");
>>>>>>> fc697218
            return GL_FALSE;
        }
        else if (wndconfig->glMajor == 2 && wndconfig->glMinor > 1)
        {
            // OpenGL 2.x series ended with version 2.1
            _glfwSetError(GLFW_INVALID_VALUE,
<<<<<<< HEAD
                          "glfwOpenWindow: Invalid OpenGL version requested");
=======
                          "glfwCreateWindow: Invalid OpenGL version requested");
>>>>>>> fc697218
            return GL_FALSE;
        }
        else if (wndconfig->glMajor == 3 && wndconfig->glMinor > 3)
        {
            // OpenGL 3.x series ended with version 3.3
            _glfwSetError(GLFW_INVALID_VALUE,
<<<<<<< HEAD
                          "glfwOpenWindow: Invalid OpenGL version requested");
=======
                          "glfwCreateWindow: Invalid OpenGL version requested");
>>>>>>> fc697218
            return GL_FALSE;
        }
        else
        {
            // For now, let everything else through
        }

        if (wndconfig->glProfile)
        {
            if (wndconfig->glProfile != GLFW_OPENGL_CORE_PROFILE &&
                wndconfig->glProfile != GLFW_OPENGL_COMPAT_PROFILE)
            {
                _glfwSetError(GLFW_INVALID_ENUM,
<<<<<<< HEAD
                              "glfwOpenWindow: Invalid OpenGL profile requested");
=======
                              "glfwCreateWindow: Invalid OpenGL profile requested");
>>>>>>> fc697218
                return GL_FALSE;
            }

            if (wndconfig->glMajor < 3 ||
                (wndconfig->glMajor == 3 && wndconfig->glMinor < 2))
            {
                // Desktop OpenGL context profiles are only defined for version 3.2
                // and above

                _glfwSetError(GLFW_INVALID_VALUE,
<<<<<<< HEAD
                              "glfwOpenWindow: Context profiles only exist for "
=======
                              "glfwCreateWindow: Context profiles only exist for "
>>>>>>> fc697218
                              "OpenGL version 3.2 and above");
                return GL_FALSE;
            }
        }

        if (wndconfig->glForward && wndconfig->glMajor < 3)
        {
            // Forward-compatible contexts are only defined for OpenGL version 3.0 and above
            _glfwSetError(GLFW_INVALID_VALUE,
<<<<<<< HEAD
                          "glfwOpenWindow: Forward compatibility only exist "
=======
                          "glfwCreateWindow: Forward compatibility only exist "
>>>>>>> fc697218
                          "for OpenGL version 3.0 and above");
            return GL_FALSE;
        }
    }
    else if (wndconfig->clientAPI == GLFW_OPENGL_ES_API)
    {
        if (wndconfig->glMajor < 1 || wndconfig->glMinor < 0)
<<<<<<< HEAD
        {
            // OpenGL ES 1.0 is the smallest valid version
            _glfwSetError(GLFW_INVALID_VALUE,
                          "glfwOpenWindow: Invalid OpenGL ES version requested");
            return GL_FALSE;
        }
        if (wndconfig->glMajor == 1 && wndconfig->glMinor > 1)
        {
            // OpenGL ES 1.x series ended with version 1.1
            _glfwSetError(GLFW_INVALID_VALUE,
                          "glfwOpenWindow: Invalid OpenGL ES version requested");
            return GL_FALSE;
        }
        else
        {
=======
        {
            // OpenGL ES 1.0 is the smallest valid version
            _glfwSetError(GLFW_INVALID_VALUE,
                          "glfwCreateWindow: Invalid OpenGL ES version requested");
            return GL_FALSE;
        }
        if (wndconfig->glMajor == 1 && wndconfig->glMinor > 1)
        {
            // OpenGL ES 1.x series ended with version 1.1
            _glfwSetError(GLFW_INVALID_VALUE,
                          "glfwCreateWindow: Invalid OpenGL ES version requested");
            return GL_FALSE;
        }
        else
        {
>>>>>>> fc697218
            // For now, let everything else through
        }

        if (wndconfig->glProfile)
        {
            // OpenGL ES does not support profiles
            _glfwSetError(GLFW_INVALID_VALUE,
<<<<<<< HEAD
                          "glfwOpenWindow: Context profiles are not supported "
=======
                          "glfwCreateWindow: Context profiles are not supported "
>>>>>>> fc697218
                          "by OpenGL ES");
            return GL_FALSE;
        }

        if (wndconfig->glForward)
        {
            // OpenGL ES does not support forward-compatibility
            _glfwSetError(GLFW_INVALID_VALUE,
<<<<<<< HEAD
                          "glfwOpenWindow: Forward compatibility is not "
=======
                          "glfwCreateWindow: Forward compatibility is not "
>>>>>>> fc697218
                          "supported by OpenGL ES");
            return GL_FALSE;
        }
    }

    if (wndconfig->glRobustness)
    {
        if (wndconfig->glRobustness != GLFW_OPENGL_NO_RESET_NOTIFICATION &&
            wndconfig->glRobustness != GLFW_OPENGL_LOSE_CONTEXT_ON_RESET)
        {
            _glfwSetError(GLFW_INVALID_VALUE,
<<<<<<< HEAD
                          "glfwOpenWindow: Invalid OpenGL robustness mode "
=======
                          "glfwCreateWindow: Invalid OpenGL robustness mode "
>>>>>>> fc697218
                          "requested");
            return GL_FALSE;
        }
    }

    return GL_TRUE;
}


//========================================================================
// Reads back context properties
// It blames glfwCreateWindow because that's the only caller
//========================================================================

GLboolean _glfwRefreshContextParams(void)
{
    _GLFWwindow* window = _glfwPlatformGetCurrentContext();

    if (!parseGLVersion(&window->clientAPI,
                        &window->glMajor,
                        &window->glMinor,
                        &window->glRevision))
    {
        return GL_FALSE;
    }

    if (window->glMajor > 2)
    {
        // OpenGL 3.0+ uses a different function for extension string retrieval
        // We cache it here instead of in glfwExtensionSupported mostly to alert
        // users as early as possible that their build may be broken

        window->GetStringi = (PFNGLGETSTRINGIPROC) glfwGetProcAddress("glGetStringi");
        if (!window->GetStringi)
        {
            _glfwSetError(GLFW_PLATFORM_ERROR,
                          "glfwCreateWindow: Entry point retrieval is broken");
            return GL_FALSE;
        }
    }

    // Read back forward-compatibility flag
    {
      window->glForward = GL_FALSE;

      if (window->clientAPI == GLFW_OPENGL_API && window->glMajor >= 3)
      {
          GLint flags;
          glGetIntegerv(GL_CONTEXT_FLAGS, &flags);

          if (flags & GL_CONTEXT_FLAG_FORWARD_COMPATIBLE_BIT)
              window->glForward = GL_TRUE;
          if (flags & 0)
              window->glDebug = GL_TRUE;
      }
    }

    // Read back OpenGL context profile
    {
      window->glProfile = 0;

      if (window->glMajor > 3 || (window->glMajor == 3 && window->glMinor >= 2))
      {
          GLint mask;
          glGetIntegerv(GL_CONTEXT_PROFILE_MASK, &mask);

          if (mask & GL_CONTEXT_COMPATIBILITY_PROFILE_BIT)
              window->glProfile = GLFW_OPENGL_COMPAT_PROFILE;
          else if (mask & GL_CONTEXT_CORE_PROFILE_BIT)
              window->glProfile = GLFW_OPENGL_CORE_PROFILE;
      }
    }

    return GL_TRUE;
}


//========================================================================
// Checks whether the current context fulfils the specified requirements
// It blames glfwCreateWindow because that's the only caller
//========================================================================

GLboolean _glfwIsValidContext(_GLFWwndconfig* wndconfig)
{
    _GLFWwindow* window = _glfwPlatformGetCurrentContext();

    if (window->glMajor < wndconfig->glMajor ||
        (window->glMajor == wndconfig->glMajor &&
         window->glMinor < wndconfig->glMinor))
    {
        // The desired OpenGL version is greater than the actual version
        // This only happens if the machine lacks {GLX|WGL}_ARB_create_context
        // /and/ the user has requested an OpenGL version greater than 1.0

        // For API consistency, we emulate the behavior of the
        // {GLX|WGL}_ARB_create_context extension and fail here

        _glfwSetError(GLFW_VERSION_UNAVAILABLE,
                      "glfwCreateWindow: The requested OpenGL version is not available");
        return GL_FALSE;
    }

    return GL_TRUE;
}


//========================================================================
// Check if a string can be found in a client API extension string
//========================================================================

int _glfwStringInExtensionString(const char* string,
                                 const GLubyte* extensions)
{
    const GLubyte* start;
    GLubyte* where;
    GLubyte* terminator;

    // It takes a bit of care to be fool-proof about parsing the
    // OpenGL extensions string. Don't be fooled by sub-strings,
    // etc.
    start = extensions;
    for (;;)
    {
        where = (GLubyte*) strstr((const char*) start, string);
        if (!where)
            return GL_FALSE;

        terminator = where + strlen(string);
        if (where == start || *(where - 1) == ' ')
        {
            if (*terminator == ' ' || *terminator == '\0')
                break;
        }

        start = terminator;
    }

    return GL_TRUE;
}


//////////////////////////////////////////////////////////////////////////
//////                        GLFW public API                       //////
//////////////////////////////////////////////////////////////////////////

//========================================================================
// Make the context associated with the specified window current
//========================================================================

GLFWAPI void glfwMakeContextCurrent(GLFWwindow handle)
{
    _GLFWwindow* window = (_GLFWwindow*) handle;

    if (!_glfwInitialized)
    {
        _glfwSetError(GLFW_NOT_INITIALIZED, NULL);
        return;
    }

    if (_glfwPlatformGetCurrentContext() == window)
        return;

    _glfwPlatformMakeContextCurrent(window);
}


//========================================================================
// Returns the window whose context is current
//========================================================================

GLFWAPI GLFWwindow glfwGetCurrentContext(void)
{
    if (!_glfwInitialized)
    {
        _glfwSetError(GLFW_NOT_INITIALIZED, NULL);
        return NULL;
    }

    return _glfwPlatformGetCurrentContext();
}


//========================================================================
// Swap buffers (double-buffering)
//========================================================================

GLFWAPI void glfwSwapBuffers(GLFWwindow handle)
{
    _GLFWwindow* window = (_GLFWwindow*) handle;

    if (!_glfwInitialized)
    {
        _glfwSetError(GLFW_NOT_INITIALIZED, NULL);
        return;
    }

    _glfwPlatformSwapBuffers(window);
}


//========================================================================
// Set double buffering swap interval (0 = vsync off)
//========================================================================

GLFWAPI void glfwSwapInterval(int interval)
{
    if (!_glfwInitialized)
    {
        _glfwSetError(GLFW_NOT_INITIALIZED, NULL);
        return;
    }

    if (!_glfwPlatformGetCurrentContext())
    {
        _glfwSetError(GLFW_NO_CURRENT_CONTEXT, NULL);
        return;
    }

    _glfwPlatformSwapInterval(interval);
}


//========================================================================
// Check if a client API extension is available at runtime
//========================================================================

GLFWAPI int glfwExtensionSupported(const char* extension)
{
    const GLubyte* extensions;
    _GLFWwindow* window;

    if (!_glfwInitialized)
    {
        _glfwSetError(GLFW_NOT_INITIALIZED, NULL);
        return GL_FALSE;
    }

    window = _glfwPlatformGetCurrentContext();
    if (!window)
    {
        _glfwSetError(GLFW_NO_CURRENT_CONTEXT, NULL);
        return GL_FALSE;
    }

    if (extension == NULL || *extension == '\0')
    {
        _glfwSetError(GLFW_INVALID_VALUE, NULL);
        return GL_FALSE;
    }

    if (window->glMajor < 3)
    {
        // Check if extension is in the old style OpenGL extensions string

        extensions = glGetString(GL_EXTENSIONS);
        if (extensions != NULL)
        {
            if (_glfwStringInExtensionString(extension, extensions))
                return GL_TRUE;
        }
    }
    else
    {
        int i;
        GLint count;

        // Check if extension is in the modern OpenGL extensions string list

        glGetIntegerv(GL_NUM_EXTENSIONS, &count);

        for (i = 0;  i < count;  i++)
        {
             if (strcmp((const char*) window->GetStringi(GL_EXTENSIONS, i),
                         extension) == 0)
             {
                 return GL_TRUE;
             }
        }
    }

    // Check if extension is in the platform-specific string
    return _glfwPlatformExtensionSupported(extension);
}


//========================================================================
// Get the function pointer to a client API function
// This can be used to get access to client API extension functions
//========================================================================

GLFWAPI GLFWglproc glfwGetProcAddress(const char* procname)
{
    if (!_glfwInitialized)
    {
        _glfwSetError(GLFW_NOT_INITIALIZED, NULL);
        return NULL;
    }

    if (!_glfwPlatformGetCurrentContext())
    {
        _glfwSetError(GLFW_NO_CURRENT_CONTEXT, NULL);
        return NULL;
    }

    return _glfwPlatformGetProcAddress(procname);
}
<<<<<<< HEAD


//========================================================================
// Copies the specified context state categories from src to dst
//========================================================================

GLFWAPI void glfwCopyContext(GLFWwindow hsrc, GLFWwindow hdst, unsigned long mask)
{
    _GLFWwindow* src;
    _GLFWwindow* dst;

    if (!_glfwInitialized)
    {
        _glfwSetError(GLFW_NOT_INITIALIZED, NULL);
        return;
    }

    src = (_GLFWwindow*) hsrc;
    dst = (_GLFWwindow*) hdst;

    if (_glfwPlatformGetCurrentContext() == dst)
    {
        _glfwSetError(GLFW_INVALID_VALUE,
                      "glfwCopyContext: Cannot copy OpenGL state to a current context");
        return;
    }

    _glfwPlatformCopyContext(src, dst, mask);
}
=======
>>>>>>> fc697218
<|MERGE_RESOLUTION|>--- conflicted
+++ resolved
@@ -258,64 +258,38 @@
         wndconfig->clientAPI != GLFW_OPENGL_ES_API)
     {
         _glfwSetError(GLFW_INVALID_ENUM,
-<<<<<<< HEAD
-                      "glfwOpenWindow: Invalid client API requested");
-=======
                       "glfwCreateWindow: Invalid client API requested");
->>>>>>> fc697218
         return GL_FALSE;
     }
 
     if (wndconfig->clientAPI == GLFW_OPENGL_API)
     {
         if (wndconfig->glMajor < 1 || wndconfig->glMinor < 0)
-<<<<<<< HEAD
         {
             // OpenGL 1.0 is the smallest valid version
             _glfwSetError(GLFW_INVALID_VALUE,
-                          "glfwOpenWindow: Invalid OpenGL version requested");
+                          "glfwCreateWindow: Invalid OpenGL version requested");
             return GL_FALSE;
         }
         if (wndconfig->glMajor == 1 && wndconfig->glMinor > 5)
         {
             // OpenGL 1.x series ended with version 1.5
             _glfwSetError(GLFW_INVALID_VALUE,
-                          "glfwOpenWindow: Invalid OpenGL version requested");
-=======
-        {
-            // OpenGL 1.0 is the smallest valid version
-            _glfwSetError(GLFW_INVALID_VALUE,
                           "glfwCreateWindow: Invalid OpenGL version requested");
             return GL_FALSE;
         }
-        if (wndconfig->glMajor == 1 && wndconfig->glMinor > 5)
-        {
-            // OpenGL 1.x series ended with version 1.5
+        else if (wndconfig->glMajor == 2 && wndconfig->glMinor > 1)
+        {
+            // OpenGL 2.x series ended with version 2.1
             _glfwSetError(GLFW_INVALID_VALUE,
                           "glfwCreateWindow: Invalid OpenGL version requested");
->>>>>>> fc697218
-            return GL_FALSE;
-        }
-        else if (wndconfig->glMajor == 2 && wndconfig->glMinor > 1)
-        {
-            // OpenGL 2.x series ended with version 2.1
-            _glfwSetError(GLFW_INVALID_VALUE,
-<<<<<<< HEAD
-                          "glfwOpenWindow: Invalid OpenGL version requested");
-=======
+            return GL_FALSE;
+        }
+        else if (wndconfig->glMajor == 3 && wndconfig->glMinor > 3)
+        {
+            // OpenGL 3.x series ended with version 3.3
+            _glfwSetError(GLFW_INVALID_VALUE,
                           "glfwCreateWindow: Invalid OpenGL version requested");
->>>>>>> fc697218
-            return GL_FALSE;
-        }
-        else if (wndconfig->glMajor == 3 && wndconfig->glMinor > 3)
-        {
-            // OpenGL 3.x series ended with version 3.3
-            _glfwSetError(GLFW_INVALID_VALUE,
-<<<<<<< HEAD
-                          "glfwOpenWindow: Invalid OpenGL version requested");
-=======
-                          "glfwCreateWindow: Invalid OpenGL version requested");
->>>>>>> fc697218
             return GL_FALSE;
         }
         else
@@ -329,11 +303,7 @@
                 wndconfig->glProfile != GLFW_OPENGL_COMPAT_PROFILE)
             {
                 _glfwSetError(GLFW_INVALID_ENUM,
-<<<<<<< HEAD
-                              "glfwOpenWindow: Invalid OpenGL profile requested");
-=======
                               "glfwCreateWindow: Invalid OpenGL profile requested");
->>>>>>> fc697218
                 return GL_FALSE;
             }
 
@@ -344,11 +314,7 @@
                 // and above
 
                 _glfwSetError(GLFW_INVALID_VALUE,
-<<<<<<< HEAD
-                              "glfwOpenWindow: Context profiles only exist for "
-=======
                               "glfwCreateWindow: Context profiles only exist for "
->>>>>>> fc697218
                               "OpenGL version 3.2 and above");
                 return GL_FALSE;
             }
@@ -358,11 +324,7 @@
         {
             // Forward-compatible contexts are only defined for OpenGL version 3.0 and above
             _glfwSetError(GLFW_INVALID_VALUE,
-<<<<<<< HEAD
-                          "glfwOpenWindow: Forward compatibility only exist "
-=======
                           "glfwCreateWindow: Forward compatibility only exist "
->>>>>>> fc697218
                           "for OpenGL version 3.0 and above");
             return GL_FALSE;
         }
@@ -370,39 +332,21 @@
     else if (wndconfig->clientAPI == GLFW_OPENGL_ES_API)
     {
         if (wndconfig->glMajor < 1 || wndconfig->glMinor < 0)
-<<<<<<< HEAD
         {
             // OpenGL ES 1.0 is the smallest valid version
             _glfwSetError(GLFW_INVALID_VALUE,
-                          "glfwOpenWindow: Invalid OpenGL ES version requested");
+                          "glfwCreateWindow: Invalid OpenGL ES version requested");
             return GL_FALSE;
         }
         if (wndconfig->glMajor == 1 && wndconfig->glMinor > 1)
         {
             // OpenGL ES 1.x series ended with version 1.1
             _glfwSetError(GLFW_INVALID_VALUE,
-                          "glfwOpenWindow: Invalid OpenGL ES version requested");
+                          "glfwCreateWindow: Invalid OpenGL ES version requested");
             return GL_FALSE;
         }
         else
         {
-=======
-        {
-            // OpenGL ES 1.0 is the smallest valid version
-            _glfwSetError(GLFW_INVALID_VALUE,
-                          "glfwCreateWindow: Invalid OpenGL ES version requested");
-            return GL_FALSE;
-        }
-        if (wndconfig->glMajor == 1 && wndconfig->glMinor > 1)
-        {
-            // OpenGL ES 1.x series ended with version 1.1
-            _glfwSetError(GLFW_INVALID_VALUE,
-                          "glfwCreateWindow: Invalid OpenGL ES version requested");
-            return GL_FALSE;
-        }
-        else
-        {
->>>>>>> fc697218
             // For now, let everything else through
         }
 
@@ -410,11 +354,7 @@
         {
             // OpenGL ES does not support profiles
             _glfwSetError(GLFW_INVALID_VALUE,
-<<<<<<< HEAD
-                          "glfwOpenWindow: Context profiles are not supported "
-=======
                           "glfwCreateWindow: Context profiles are not supported "
->>>>>>> fc697218
                           "by OpenGL ES");
             return GL_FALSE;
         }
@@ -423,11 +363,7 @@
         {
             // OpenGL ES does not support forward-compatibility
             _glfwSetError(GLFW_INVALID_VALUE,
-<<<<<<< HEAD
-                          "glfwOpenWindow: Forward compatibility is not "
-=======
                           "glfwCreateWindow: Forward compatibility is not "
->>>>>>> fc697218
                           "supported by OpenGL ES");
             return GL_FALSE;
         }
@@ -439,11 +375,7 @@
             wndconfig->glRobustness != GLFW_OPENGL_LOSE_CONTEXT_ON_RESET)
         {
             _glfwSetError(GLFW_INVALID_VALUE,
-<<<<<<< HEAD
-                          "glfwOpenWindow: Invalid OpenGL robustness mode "
-=======
                           "glfwCreateWindow: Invalid OpenGL robustness mode "
->>>>>>> fc697218
                           "requested");
             return GL_FALSE;
         }
@@ -750,35 +682,3 @@
 
     return _glfwPlatformGetProcAddress(procname);
 }
-<<<<<<< HEAD
-
-
-//========================================================================
-// Copies the specified context state categories from src to dst
-//========================================================================
-
-GLFWAPI void glfwCopyContext(GLFWwindow hsrc, GLFWwindow hdst, unsigned long mask)
-{
-    _GLFWwindow* src;
-    _GLFWwindow* dst;
-
-    if (!_glfwInitialized)
-    {
-        _glfwSetError(GLFW_NOT_INITIALIZED, NULL);
-        return;
-    }
-
-    src = (_GLFWwindow*) hsrc;
-    dst = (_GLFWwindow*) hdst;
-
-    if (_glfwPlatformGetCurrentContext() == dst)
-    {
-        _glfwSetError(GLFW_INVALID_VALUE,
-                      "glfwCopyContext: Cannot copy OpenGL state to a current context");
-        return;
-    }
-
-    _glfwPlatformCopyContext(src, dst, mask);
-}
-=======
->>>>>>> fc697218
