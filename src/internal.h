--- conflicted
+++ resolved
@@ -213,11 +213,7 @@
     GLint     samples;
 
     // OpenGL extensions and context attributes
-<<<<<<< HEAD
-    GLboolean accelerated;     // GL_TRUE if OpenGL context is "accelerated"
     int       clientAPI;
-=======
->>>>>>> c047bd2e
     int       glMajor, glMinor, glRevision;
     GLboolean glForward, glDebug;
     int       glProfile;
