--- conflicted
+++ resolved
@@ -361,34 +361,6 @@
 
 int _glfwInitOpenGL(void)
 {
-<<<<<<< HEAD
-=======
-#if defined(_GLFW_DLOPEN_LIBEGL)
-    int i;
-    char* libEGL_names[ ] =
-    {
-        "libEGL.so",
-        "libEGL.so.1",
-        "/usr/lib/libEGL.so",
-        "/usr/lib/libEGL.so.1",
-        NULL
-    };
-
-    for (i = 0;  libEGL_names[i] != NULL;  i++)
-    {
-        _glfw.egl.libEGL = dlopen(libEGL_names[i], RTLD_LAZY | RTLD_GLOBAL);
-        if (_glfw.egl.libEGL)
-            break;
-    }
-
-    if (!_glfw.egl.libEGL)
-    {
-        _glfwInputError(GLFW_PLATFORM_ERROR, "EGL: Failed to find libEGL");
-        return GL_FALSE;
-    }
-#endif
-
->>>>>>> b35855cf
     _glfw.egl.display = eglGetDisplay(_GLFW_EGL_NATIVE_DISPLAY);
     if (_glfw.egl.display == EGL_NO_DISPLAY)
     {
@@ -417,17 +389,6 @@
 
 void _glfwTerminateOpenGL(void)
 {
-<<<<<<< HEAD
-=======
-#if defined(_GLFW_DLOPEN_LIBEGL)
-    if (_glfw.egl.libEGL != NULL)
-    {
-        dlclose(_glfw.egl.libEGL);
-        _glfw.egl.libEGL = NULL;
-    }
-#endif
-
->>>>>>> b35855cf
     eglTerminate(_glfw.egl.display);
 }
 
