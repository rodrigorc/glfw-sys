//========================================================================
// GLFW - An OpenGL library
// Platform:    X11/GLX
// API version: 3.0
// WWW:         http://www.glfw.org/
//------------------------------------------------------------------------
// Copyright (c) 2002-2006 Marcus Geelnard
// Copyright (c) 2006-2010 Camilla Berglund <elmindreda@elmindreda.org>
//
// This software is provided 'as-is', without any express or implied
// warranty. In no event will the authors be held liable for any damages
// arising from the use of this software.
//
// Permission is granted to anyone to use this software for any purpose,
// including commercial applications, and to alter it and redistribute it
// freely, subject to the following restrictions:
//
// 1. The origin of this software must not be misrepresented; you must not
//    claim that you wrote the original software. If you use this software
//    in a product, an acknowledgment in the product documentation would
//    be appreciated but is not required.
//
// 2. Altered source versions must be plainly marked as such, and must not
//    be misrepresented as being the original software.
//
// 3. This notice may not be removed or altered from any source
//    distribution.
//
//========================================================================

#include "internal.h"

#include <sys/select.h>

#include <string.h>
#include <stdio.h>
#include <stdlib.h>

// Action for EWMH client messages
#define _NET_WM_STATE_REMOVE        0
#define _NET_WM_STATE_ADD           1
#define _NET_WM_STATE_TOGGLE        2

// Additional mouse button names for XButtonEvent
#define Button6            6
#define Button7            7


//========================================================================
// Translates an X Window key to internal coding
//========================================================================

static int translateKey(int keycode)
{
    // Use the pre-filled LUT (see updateKeyCodeLUT() in x11_init.c)
    if ((keycode >= 0) && (keycode < 256))
        return _glfwLibrary.X11.keyCodeLUT[keycode];
    else
        return -1;
}


//========================================================================
// Translates an X Window event to Unicode
//========================================================================

static int translateChar(XKeyEvent* event)
{
    KeySym keysym;

    // Get X11 keysym
    XLookupString(event, NULL, 0, &keysym, NULL);

    // Convert to Unicode (see x11_keysym2unicode.c)
    return (int) _glfwKeySym2Unicode(keysym);
}


//========================================================================
// Create the X11 window (and its colormap)
//========================================================================

static GLboolean createWindow(_GLFWwindow* window,
                              const _GLFWwndconfig* wndconfig)
{
    unsigned long wamask;
    XSetWindowAttributes wa;
    XVisualInfo* visual = _glfwGetContextVisual(window);

    // Every window needs a colormap
    // Create one based on the visual used by the current context
    // TODO: Decouple this from context creation

    window->X11.colormap = XCreateColormap(_glfwLibrary.X11.display,
                                           _glfwLibrary.X11.root,
                                           visual->visual,
                                           AllocNone);

    // Create the actual window
    {
        wamask = CWBorderPixel | CWColormap | CWEventMask;

        wa.colormap = window->X11.colormap;
        wa.border_pixel = 0;
        wa.event_mask = StructureNotifyMask | KeyPressMask | KeyReleaseMask |
                        PointerMotionMask | ButtonPressMask | ButtonReleaseMask |
                        ExposureMask | FocusChangeMask | VisibilityChangeMask |
                        EnterWindowMask | LeaveWindowMask;

        if (wndconfig->monitor == NULL)
        {
            // The /only/ reason for setting the background pixel here is that
            // otherwise our window won't get any decorations on systems using
            // certain versions of Compiz on Intel hardware
            wa.background_pixel = BlackPixel(_glfwLibrary.X11.display,
                                             _glfwLibrary.X11.screen);
            wamask |= CWBackPixel;
        }

        window->X11.handle = XCreateWindow(_glfwLibrary.X11.display,
                                           _glfwLibrary.X11.root,
<<<<<<< HEAD
                                           0, 0,
=======
                                           wndconfig->positionX, wndconfig->positionY,
>>>>>>> fc697218
                                           window->width, window->height,
                                           0,              // Border width
                                           visual->depth,  // Color depth
                                           InputOutput,
                                           visual->visual,
                                           wamask,
                                           &wa);

        if (!window->X11.handle)
        {
            // TODO: Handle all the various error codes here and translate them
            // to GLFW errors

            _glfwSetError(GLFW_PLATFORM_ERROR, "X11: Failed to create window");
            return GL_FALSE;
        }

        // Request a window position to be set once the window is shown
        // (see _glfwPlatformShowWindow)
        window->X11.windowPosSet = GL_FALSE;
        window->X11.positionX = wndconfig->positionX;
        window->X11.positionY = wndconfig->positionY;
    }

    if (window->monitor && !_glfwLibrary.X11.hasEWMH)
    {
        // This is the butcher's way of removing window decorations
        // Setting the override-redirect attribute on a window makes the window
        // manager ignore the window completely (ICCCM, section 4)
        // The good thing is that this makes undecorated fullscreen windows
        // easy to do; the bad thing is that we have to do everything manually
        // and some things (like iconify/restore) won't work at all, as those
        // are tasks usually performed by the window manager

        XSetWindowAttributes attributes;
        attributes.override_redirect = True;
        XChangeWindowAttributes(_glfwLibrary.X11.display,
                                window->X11.handle,
                                CWOverrideRedirect,
                                &attributes);

        window->X11.overrideRedirect = GL_TRUE;
    }

    // Find or create the protocol atom for window close notifications
    _glfwLibrary.X11.wmDeleteWindow = XInternAtom(_glfwLibrary.X11.display,
                                                  "WM_DELETE_WINDOW",
                                                  False);

    // Declare the WM protocols supported by GLFW
    {
        int count = 0;
        Atom protocols[2];

        // The WM_DELETE_WINDOW ICCCM protocol
        // Basic window close notification protocol
        if (_glfwLibrary.X11.wmDeleteWindow != None)
            protocols[count++] = _glfwLibrary.X11.wmDeleteWindow;

        // The _NET_WM_PING EWMH protocol
        // Tells the WM to ping the GLFW window and flag the application as
        // unresponsive if the WM doesn't get a reply within a few seconds
        if (_glfwLibrary.X11.wmPing != None)
            protocols[count++] = _glfwLibrary.X11.wmPing;

        if (count > 0)
        {
            XSetWMProtocols(_glfwLibrary.X11.display, window->X11.handle,
                            protocols, count);
        }
    }

    // Set ICCCM WM_HINTS property
    {
        XWMHints* hints = XAllocWMHints();
        if (!hints)
        {
            _glfwSetError(GLFW_OUT_OF_MEMORY,
                          "X11: Failed to allocate WM hints");
            return GL_FALSE;
        }

        hints->flags = StateHint;
        hints->initial_state = NormalState;

        XSetWMHints(_glfwLibrary.X11.display, window->X11.handle, hints);
        XFree(hints);
    }

    // Set ICCCM WM_NORMAL_HINTS property (even if no parts are set)
    {
        XSizeHints* hints = XAllocSizeHints();
        if (!hints)
        {
            _glfwSetError(GLFW_OUT_OF_MEMORY,
                          "X11: Failed to allocate size hints");
            return GL_FALSE;
        }

        hints->flags = 0;

        if (wndconfig->monitor)
        {
            hints->flags |= PPosition;
            hints->x = wndconfig->monitor->positionX;
            hints->y = wndconfig->monitor->positionY;
        }

        if (!wndconfig->resizable)
        {
            hints->flags |= (PMinSize | PMaxSize);
            hints->min_width  = hints->max_width  = window->width;
            hints->min_height = hints->max_height = window->height;
        }

        XSetWMNormalHints(_glfwLibrary.X11.display, window->X11.handle, hints);
        XFree(hints);
    }

    _glfwPlatformSetWindowTitle(window, wndconfig->title);

    return GL_TRUE;
}


//========================================================================
// Hide cursor
//========================================================================

static void hideCursor(_GLFWwindow* window)
{
    // Un-grab cursor (in windowed mode only; in fullscreen mode we still
    // want the cursor grabbed in order to confine the cursor to the window
    // area)
    if (window->X11.cursorGrabbed && window->monitor == NULL)
    {
        XUngrabPointer(_glfwLibrary.X11.display, CurrentTime);
        window->X11.cursorGrabbed = GL_FALSE;
    }

    if (!window->X11.cursorHidden)
    {
        XDefineCursor(_glfwLibrary.X11.display,
                      window->X11.handle,
                      _glfwLibrary.X11.cursor);
        window->X11.cursorHidden = GL_TRUE;
    }
}


//========================================================================
// Capture cursor
//========================================================================

static void captureCursor(_GLFWwindow* window)
{
    hideCursor(window);

    if (!window->X11.cursorGrabbed)
    {
        if (XGrabPointer(_glfwLibrary.X11.display, window->X11.handle, True,
                         ButtonPressMask | ButtonReleaseMask |
                         PointerMotionMask, GrabModeAsync, GrabModeAsync,
                         window->X11.handle, None, CurrentTime) ==
            GrabSuccess)
        {
            window->X11.cursorGrabbed = GL_TRUE;
            window->X11.cursorCentered = GL_FALSE;
        }
    }
}


//========================================================================
// Show cursor
//========================================================================

static void showCursor(_GLFWwindow* window)
{
    // Un-grab cursor (in windowed mode only; in fullscreen mode we still
    // want the cursor grabbed in order to confine the cursor to the window
    // area)
    if (window->X11.cursorGrabbed && window->monitor == NULL)
    {
        XUngrabPointer(_glfwLibrary.X11.display, CurrentTime);
        window->X11.cursorGrabbed = GL_FALSE;
    }

    // Show cursor
    if (window->X11.cursorHidden)
    {
        XUndefineCursor(_glfwLibrary.X11.display, window->X11.handle);
        window->X11.cursorHidden = GL_FALSE;
    }
}


//========================================================================
// Enter fullscreen mode
//========================================================================

static void enterFullscreenMode(_GLFWwindow* window)
{
    if (!_glfwLibrary.X11.saver.changed)
    {
        // Remember old screen saver settings
        XGetScreenSaver(_glfwLibrary.X11.display,
                        &_glfwLibrary.X11.saver.timeout,
                        &_glfwLibrary.X11.saver.interval,
                        &_glfwLibrary.X11.saver.blanking,
                        &_glfwLibrary.X11.saver.exposure);

        // Disable screen saver
        XSetScreenSaver(_glfwLibrary.X11.display, 0, 0, DontPreferBlanking,
                        DefaultExposures);

        _glfwLibrary.X11.saver.changed = GL_TRUE;
    }

    _glfwSetVideoMode(&window->width, &window->height,
                      &window->refreshRate);

    if (_glfwLibrary.X11.hasEWMH &&
        _glfwLibrary.X11.wmState != None &&
        _glfwLibrary.X11.wmStateFullscreen != None)
    {
        if (_glfwLibrary.X11.wmActiveWindow != None)
        {
            // Ask the window manager to raise and focus the GLFW window
            // Only focused windows with the _NET_WM_STATE_FULLSCREEN state end
            // up on top of all other windows ("Stacking order" in EWMH spec)

            XEvent event;
            memset(&event, 0, sizeof(event));

            event.type = ClientMessage;
            event.xclient.window = window->X11.handle;
            event.xclient.format = 32; // Data is 32-bit longs
            event.xclient.message_type = _glfwLibrary.X11.wmActiveWindow;
            event.xclient.data.l[0] = 1; // Sender is a normal application
            event.xclient.data.l[1] = 0; // We don't really know the timestamp

            XSendEvent(_glfwLibrary.X11.display,
                       _glfwLibrary.X11.root,
                       False,
                       SubstructureNotifyMask | SubstructureRedirectMask,
                       &event);
        }

        // Ask the window manager to make the GLFW window a fullscreen window
        // Fullscreen windows are undecorated and, when focused, are kept
        // on top of all other windows

        XEvent event;
        memset(&event, 0, sizeof(event));

        event.type = ClientMessage;
        event.xclient.window = window->X11.handle;
        event.xclient.format = 32; // Data is 32-bit longs
        event.xclient.message_type = _glfwLibrary.X11.wmState;
        event.xclient.data.l[0] = _NET_WM_STATE_ADD;
        event.xclient.data.l[1] = _glfwLibrary.X11.wmStateFullscreen;
        event.xclient.data.l[2] = 0; // No secondary property
        event.xclient.data.l[3] = 1; // Sender is a normal application

        XSendEvent(_glfwLibrary.X11.display,
                   _glfwLibrary.X11.root,
                   False,
                   SubstructureNotifyMask | SubstructureRedirectMask,
                   &event);
    }
    else if (window->X11.overrideRedirect)
    {
        // In override-redirect mode we have divorced ourselves from the
        // window manager, so we need to do everything manually

        XRaiseWindow(_glfwLibrary.X11.display, window->X11.handle);
        XSetInputFocus(_glfwLibrary.X11.display, window->X11.handle,
                        RevertToParent, CurrentTime);
        XMoveWindow(_glfwLibrary.X11.display, window->X11.handle, 0, 0);
        XResizeWindow(_glfwLibrary.X11.display, window->X11.handle,
                      window->width, window->height);
    }

    // HACK: Try to get window inside viewport (for virtual displays) by moving
    // the cursor to the upper left corner (and then to the center)
    // This hack should be harmless on saner systems as well
    XWarpPointer(_glfwLibrary.X11.display, None, window->X11.handle, 0,0,0,0, 0,0);
    XWarpPointer(_glfwLibrary.X11.display, None, window->X11.handle, 0,0,0,0,
                 window->width / 2, window->height / 2);
}


//========================================================================
// Leave fullscreen mode
//========================================================================

static void leaveFullscreenMode(_GLFWwindow* window)
{
    _glfwRestoreVideoMode();

    if (_glfwLibrary.X11.saver.changed)
    {
        // Restore old screen saver settings
        XSetScreenSaver(_glfwLibrary.X11.display,
                        _glfwLibrary.X11.saver.timeout,
                        _glfwLibrary.X11.saver.interval,
                        _glfwLibrary.X11.saver.blanking,
                        _glfwLibrary.X11.saver.exposure);

        _glfwLibrary.X11.saver.changed = GL_FALSE;
    }

    if (_glfwLibrary.X11.hasEWMH &&
        _glfwLibrary.X11.wmState != None &&
        _glfwLibrary.X11.wmStateFullscreen != None)
    {
        // Ask the window manager to make the GLFW window a normal window
        // Normal windows usually have frames and other decorations

        XEvent event;
        memset(&event, 0, sizeof(event));

        event.type = ClientMessage;
        event.xclient.window = window->X11.handle;
        event.xclient.format = 32; // Data is 32-bit longs
        event.xclient.message_type = _glfwLibrary.X11.wmState;
        event.xclient.data.l[0] = _NET_WM_STATE_REMOVE;
        event.xclient.data.l[1] = _glfwLibrary.X11.wmStateFullscreen;
        event.xclient.data.l[2] = 0; // No secondary property
        event.xclient.data.l[3] = 1; // Sender is a normal application

        XSendEvent(_glfwLibrary.X11.display,
                   _glfwLibrary.X11.root,
                   False,
                   SubstructureNotifyMask | SubstructureRedirectMask,
                   &event);
    }
}


//========================================================================
// Return the GLFW window corresponding to the specified X11 window
//========================================================================

static _GLFWwindow* findWindow(Window handle)
{
    _GLFWwindow* window;

    for (window = _glfwLibrary.windowListHead;  window;  window = window->next)
    {
        if (window->X11.handle == handle)
            return window;
    }

    return NULL;
}


//========================================================================
// Process the specified X event
//========================================================================

static void processEvent(XEvent *event)
{
    _GLFWwindow* window;

    switch (event->type)
    {
        case KeyPress:
        {
            // A keyboard key was pressed
            window = findWindow(event->xkey.window);
            if (window == NULL)
                return;

            _glfwInputKey(window, translateKey(event->xkey.keycode), GLFW_PRESS);
            _glfwInputChar(window, translateChar(&event->xkey));
            break;
        }

        case KeyRelease:
        {
            // A keyboard key was released
            window = findWindow(event->xkey.window);
            if (window == NULL)
                return;

            // Do not report key releases for key repeats. For key repeats we
            // will get KeyRelease/KeyPress pairs with similar or identical
            // time stamps. User selected key repeat filtering is handled in
            // _glfwInputKey/_glfwInputChar.
            if (XEventsQueued(_glfwLibrary.X11.display, QueuedAfterReading))
            {
                XEvent nextEvent;
                XPeekEvent(_glfwLibrary.X11.display, &nextEvent);

                if (nextEvent.type == KeyPress &&
                    nextEvent.xkey.window == event->xkey.window &&
                    nextEvent.xkey.keycode == event->xkey.keycode)
                {
                    // This last check is a hack to work around key repeats
                    // leaking through due to some sort of time drift
                    // Toshiyuki Takahashi can press a button 16 times per
                    // second so it's fairly safe to assume that no human is
                    // pressing the key 50 times per second (value is ms)
                    if ((nextEvent.xkey.time - event->xkey.time) < 20)
                    {
                        // Do not report anything for this event
                        break;
                    }
                }
            }

            _glfwInputKey(window, translateKey(event->xkey.keycode), GLFW_RELEASE);
            break;
        }

        case ButtonPress:
        {
            // A mouse button was pressed or a scrolling event occurred
            window = findWindow(event->xbutton.window);
            if (window == NULL)
                return;

            if (event->xbutton.button == Button1)
                _glfwInputMouseClick(window, GLFW_MOUSE_BUTTON_LEFT, GLFW_PRESS);
            else if (event->xbutton.button == Button2)
                _glfwInputMouseClick(window, GLFW_MOUSE_BUTTON_MIDDLE, GLFW_PRESS);
            else if (event->xbutton.button == Button3)
                _glfwInputMouseClick(window, GLFW_MOUSE_BUTTON_RIGHT, GLFW_PRESS);

            // XFree86 3.3.2 and later translates mouse wheel up/down into
            // mouse button 4 & 5 presses
            else if (event->xbutton.button == Button4)
                _glfwInputScroll(window, 0.0, 1.0);
            else if (event->xbutton.button == Button5)
                _glfwInputScroll(window, 0.0, -1.0);

            else if (event->xbutton.button == Button6)
                _glfwInputScroll(window, -1.0, 0.0);
            else if (event->xbutton.button == Button7)
                _glfwInputScroll(window, 1.0, 0.0);

            break;
        }

        case ButtonRelease:
        {
            // A mouse button was released
            window = findWindow(event->xbutton.window);
            if (window == NULL)
                return;

            if (event->xbutton.button == Button1)
            {
                _glfwInputMouseClick(window,
                                     GLFW_MOUSE_BUTTON_LEFT,
                                     GLFW_RELEASE);
            }
            else if (event->xbutton.button == Button2)
            {
                _glfwInputMouseClick(window,
                                     GLFW_MOUSE_BUTTON_MIDDLE,
                                     GLFW_RELEASE);
            }
            else if (event->xbutton.button == Button3)
            {
                _glfwInputMouseClick(window,
                                     GLFW_MOUSE_BUTTON_RIGHT,
                                     GLFW_RELEASE);
            }
            break;
        }

        case EnterNotify:
        {
            // The cursor entered the window
            window = findWindow(event->xcrossing.window);
            if (window == NULL)
                return;

            if (window->cursorMode == GLFW_CURSOR_HIDDEN)
                hideCursor(window);

            _glfwInputCursorEnter(window, GL_TRUE);
            break;
        }

        case LeaveNotify:
        {
            // The cursor left the window
            window = findWindow(event->xcrossing.window);
            if (window == NULL)
                return;

            if (window->cursorMode == GLFW_CURSOR_HIDDEN)
                showCursor(window);

            _glfwInputCursorEnter(window, GL_FALSE);
            break;
        }

        case MotionNotify:
        {
            // The cursor was moved
            window = findWindow(event->xmotion.window);
            if (window == NULL)
                return;

            if (event->xmotion.x != window->X11.cursorPosX ||
                event->xmotion.y != window->X11.cursorPosY)
            {
                // The cursor was moved by something other than GLFW

                int x, y;

                if (window->cursorMode == GLFW_CURSOR_CAPTURED)
                {
                    if (_glfwLibrary.focusedWindow != window)
                        break;

                    x = event->xmotion.x - window->X11.cursorPosX;
                    y = event->xmotion.y - window->X11.cursorPosY;
                }
                else
                {
                    x = event->xmotion.x;
                    y = event->xmotion.y;
                }

                window->X11.cursorPosX = event->xmotion.x;
                window->X11.cursorPosY = event->xmotion.y;
                window->X11.cursorCentered = GL_FALSE;

                _glfwInputCursorMotion(window, x, y);
            }

            break;
        }

        case ConfigureNotify:
        {
            // The window configuration changed somehow
            window = findWindow(event->xconfigure.window);
            if (window == NULL)
                return;

            _glfwInputWindowSize(window,
                                 event->xconfigure.width,
                                 event->xconfigure.height);

            _glfwInputWindowPos(window,
                                event->xconfigure.x,
                                event->xconfigure.y);

            break;
        }

        case ClientMessage:
        {
            // Custom client message, probably from the window manager
            window = findWindow(event->xclient.window);
            if (window == NULL)
                return;

            if ((Atom) event->xclient.data.l[0] == _glfwLibrary.X11.wmDeleteWindow)
            {
                // The window manager was asked to close the window, for example by
                // the user pressing a 'close' window decoration button

                _glfwInputWindowCloseRequest(window);
            }
            else if (_glfwLibrary.X11.wmPing != None &&
                     (Atom) event->xclient.data.l[0] == _glfwLibrary.X11.wmPing)
            {
                // The window manager is pinging the application to ensure it's
                // still responding to events

                event->xclient.window = _glfwLibrary.X11.root;
                XSendEvent(_glfwLibrary.X11.display,
                           event->xclient.window,
                           False,
                           SubstructureNotifyMask | SubstructureRedirectMask,
                           event);
            }

            break;
        }

        case MapNotify:
        {
            // The window was mapped
            window = findWindow(event->xmap.window);
            if (window == NULL)
                return;

            _glfwInputWindowVisibility(window, GL_TRUE);
            _glfwInputWindowIconify(window, GL_FALSE);
            break;
        }

        case UnmapNotify:
        {
            // The window was unmapped
            window = findWindow(event->xmap.window);
            if (window == NULL)
                return;

            _glfwInputWindowVisibility(window, GL_FALSE);
            _glfwInputWindowIconify(window, GL_TRUE);
            break;
        }

        case FocusIn:
        {
            // The window gained focus
            window = findWindow(event->xfocus.window);
            if (window == NULL)
                return;

            _glfwInputWindowFocus(window, GL_TRUE);

            if (window->cursorMode == GLFW_CURSOR_CAPTURED)
                captureCursor(window);

            break;
        }

        case FocusOut:
        {
            // The window lost focus
            window = findWindow(event->xfocus.window);
            if (window == NULL)
                return;

            _glfwInputWindowFocus(window, GL_FALSE);

            if (window->cursorMode == GLFW_CURSOR_CAPTURED)
                showCursor(window);

            break;
        }

        case Expose:
        {
            // The window's contents was damaged
            window = findWindow(event->xexpose.window);
            if (window == NULL)
                return;

            _glfwInputWindowDamage(window);
            break;
        }

        case SelectionClear:
        {
            // The ownership of the selection was lost

            free(_glfwLibrary.X11.selection.string);
            _glfwLibrary.X11.selection.string = NULL;
            break;
        }

        case SelectionNotify:
        {
            // The selection conversion status is available

            XSelectionEvent* request = &event->xselection;

            if (_glfwReadSelection(request))
                _glfwLibrary.X11.selection.status = _GLFW_CONVERSION_SUCCEEDED;
            else
                _glfwLibrary.X11.selection.status = _GLFW_CONVERSION_FAILED;

            break;
        }

        case SelectionRequest:
        {
            // The contents of the selection was requested

            XSelectionRequestEvent* request = &event->xselectionrequest;

            XEvent response;
            memset(&response, 0, sizeof(response));

            response.xselection.property = _glfwWriteSelection(request);
            response.xselection.type = SelectionNotify;
            response.xselection.display = request->display;
            response.xselection.requestor = request->requestor;
            response.xselection.selection = request->selection;
            response.xselection.target = request->target;
            response.xselection.time = request->time;

            XSendEvent(_glfwLibrary.X11.display,
                       request->requestor,
                       False, 0, &response);
            break;
        }

        case DestroyNotify:
            return;

        default:
        {
#if defined(_GLFW_HAS_XRANDR)
            switch (event->type - _glfwLibrary.X11.RandR.eventBase)
            {
                case RRScreenChangeNotify:
                {
                    XRRUpdateConfiguration(event);
                    _glfwInputMonitorChange();
                    break;
                }
            }
#endif /*_GLFW_HAS_XRANDR*/
            break;
        }
    }
}

//////////////////////////////////////////////////////////////////////////
//////                       GLFW platform API                      //////
//////////////////////////////////////////////////////////////////////////

//========================================================================
// Here is where the window is created, and
// the OpenGL rendering context is created
//========================================================================

int _glfwPlatformCreateWindow(_GLFWwindow* window,
                              const _GLFWwndconfig* wndconfig,
                              const _GLFWfbconfig* fbconfig)
{
    window->refreshRate = wndconfig->refreshRate;

    if (!_glfwCreateContext(window, wndconfig, fbconfig))
        return GL_FALSE;

    if (!createWindow(window, wndconfig))
        return GL_FALSE;

#if defined(_GLFW_HAS_XRANDR)
    // Request screen change notifications
    if (_glfwLibrary.X11.RandR.available)
    {
        XRRSelectInput(_glfwLibrary.X11.display,
                       window->X11.handle,
                       RRScreenChangeNotifyMask);
    }
#endif /*_GLFW_HAS_XRANDR*/

    if (wndconfig->monitor)
    {
        _glfwPlatformShowWindow(window);
        enterFullscreenMode(window);
    }

    // Retrieve and set initial cursor position
    {
        Window cursorWindow, cursorRoot;
        int windowX, windowY, rootX, rootY;
        unsigned int mask;

        XQueryPointer(_glfwLibrary.X11.display,
                      window->X11.handle,
                      &cursorRoot,
                      &cursorWindow,
                      &rootX, &rootY,
                      &windowX, &windowY,
                      &mask);

        // TODO: Probably check for some corner cases here.

        window->cursorPosX = windowX;
        window->cursorPosY = windowY;
    }

    return GL_TRUE;
}


//========================================================================
// Properly kill the window/video display
//========================================================================

void _glfwPlatformDestroyWindow(_GLFWwindow* window)
{
    if (window->monitor)
        leaveFullscreenMode(window);

    _glfwDestroyContext(window);

    if (window->X11.handle)
    {
        XUnmapWindow(_glfwLibrary.X11.display, window->X11.handle);
        XDestroyWindow(_glfwLibrary.X11.display, window->X11.handle);
        window->X11.handle = (Window) 0;
    }

    if (window->X11.colormap)
    {
        XFreeColormap(_glfwLibrary.X11.display, window->X11.colormap);
        window->X11.colormap = (Colormap) 0;
    }
}


//========================================================================
// Set the window title
//========================================================================

void _glfwPlatformSetWindowTitle(_GLFWwindow* window, const char* title)
{
    Atom type = XInternAtom(_glfwLibrary.X11.display, "UTF8_STRING", False);

#if defined(X_HAVE_UTF8_STRING)
    Xutf8SetWMProperties(_glfwLibrary.X11.display,
                         window->X11.handle,
                         title, title,
                         NULL, 0,
                         NULL, NULL, NULL);
#else
    // This may be a slightly better fallback than using XStoreName and
    // XSetIconName, which always store their arguments using STRING
    XmbSetWMProperties(_glfwLibrary.X11.display,
                       window->X11.handle,
                       title, title,
                       NULL, 0,
                       NULL, NULL, NULL);
#endif

    if (_glfwLibrary.X11.wmName != None)
    {
        XChangeProperty(_glfwLibrary.X11.display,  window->X11.handle,
                        _glfwLibrary.X11.wmName, type, 8,
                        PropModeReplace,
                        (unsigned char*) title, strlen(title));
    }

    if (_glfwLibrary.X11.wmIconName != None)
    {
        XChangeProperty(_glfwLibrary.X11.display,  window->X11.handle,
                        _glfwLibrary.X11.wmIconName, type, 8,
                        PropModeReplace,
                        (unsigned char*) title, strlen(title));
    }
}


//========================================================================
// Set the window size
//========================================================================

void _glfwPlatformSetWindowSize(_GLFWwindow* window, int width, int height)
{
    int mode = 0, rate, sizeChanged = GL_FALSE;

    rate = window->refreshRate;

    if (window->monitor)
    {
        // Get the closest matching video mode for the specified window size
        mode = _glfwGetClosestVideoMode(&width, &height, &rate);
    }

    if (!window->resizable)
    {
        // Update window size restrictions to match new window size

        XSizeHints* hints = XAllocSizeHints();

        hints->flags |= (PMinSize | PMaxSize);
        hints->min_width  = hints->max_width  = width;
        hints->min_height = hints->max_height = height;

        XSetWMNormalHints(_glfwLibrary.X11.display, window->X11.handle, hints);
        XFree(hints);
    }

    if (window->monitor)
    {
        // Change window size before changing fullscreen mode?
        if (width > window->width)
        {
            XResizeWindow(_glfwLibrary.X11.display,
                          window->X11.handle,
                          width, height);
            sizeChanged = GL_TRUE;
        }

        // Change video mode, keeping current refresh rate
        _glfwSetVideoModeMODE(mode, window->refreshRate);
    }

    // Set window size (if not already changed)
    if (!sizeChanged)
        XResizeWindow(_glfwLibrary.X11.display, window->X11.handle, width, height);
}


//========================================================================
// Window iconification
//========================================================================

void _glfwPlatformIconifyWindow(_GLFWwindow* window)
{
    if (window->X11.overrideRedirect)
    {
        // Override-redirect windows cannot be iconified or restored, as those
        // tasks are performed by the window manager
        return;
    }

    XIconifyWindow(_glfwLibrary.X11.display,
                   window->X11.handle,
                   _glfwLibrary.X11.screen);
}


//========================================================================
// Window un-iconification
//========================================================================

void _glfwPlatformRestoreWindow(_GLFWwindow* window)
{
    if (window->X11.overrideRedirect)
    {
        // Override-redirect windows cannot be iconified or restored, as those
        // tasks are performed by the window manager
        return;
    }

    XMapWindow(_glfwLibrary.X11.display, window->X11.handle);
}


//========================================================================
// Show window
//========================================================================

void _glfwPlatformShowWindow(_GLFWwindow* window)
{
    XMapRaised(_glfwLibrary.X11.display, window->X11.handle);
    XFlush(_glfwLibrary.X11.display);

    // Set the window position the first time the window is shown
    // Note: XMoveWindow has no effect before the window has been mapped.
    if (!window->X11.windowPosSet)
    {
        XMoveWindow(_glfwLibrary.X11.display, window->X11.handle,
                    window->X11.positionX, window->X11.positionY);
        window->X11.windowPosSet = GL_TRUE;
    }
}


//========================================================================
// Hide window
//========================================================================

void _glfwPlatformHideWindow(_GLFWwindow* window)
{
    XUnmapWindow(_glfwLibrary.X11.display, window->X11.handle);
    XFlush(_glfwLibrary.X11.display);
}


//========================================================================
// Read back framebuffer parameters from the context
//========================================================================

void _glfwPlatformRefreshWindowParams(_GLFWwindow* window)
{
    // Retrieve refresh rate if possible
    if (_glfwLibrary.X11.RandR.available)
    {
#if defined(_GLFW_HAS_XRANDR)
        XRRScreenConfiguration* sc;

        sc = XRRGetScreenInfo(_glfwLibrary.X11.display, _glfwLibrary.X11.root);
        window->refreshRate = XRRConfigCurrentRate(sc);
        XRRFreeScreenConfigInfo(sc);
#endif /*_GLFW_HAS_XRANDR*/
    }
    else
    {
        // Zero means unknown according to the GLFW spec
        window->refreshRate = 0;
    }
}


//========================================================================
// Poll for new window and input events
//========================================================================

void _glfwPlatformPollEvents(void)
{
    XEvent event;

    while (XCheckMaskEvent(_glfwLibrary.X11.display, ~0, &event) ||
           XCheckTypedEvent(_glfwLibrary.X11.display, ClientMessage, &event))
    {
        processEvent(&event);
    }

    // Check whether the cursor has moved inside an focused window that has
    // captured the cursor (because then it needs to be re-centered)

    _GLFWwindow* window;
    window = _glfwLibrary.focusedWindow;
    if (window)
    {
        if (window->cursorMode == GLFW_CURSOR_CAPTURED &&
            !window->X11.cursorCentered)
        {
            _glfwPlatformSetCursorPos(window,
                                      window->width / 2,
                                      window->height / 2);
            window->X11.cursorCentered = GL_TRUE;

            // NOTE: This is a temporary fix.  It works as long as you use
            //       offsets accumulated over the course of a frame, instead of
            //       performing the necessary actions per callback call.
            XFlush( _glfwLibrary.X11.display );
        }
    }
}


//========================================================================
// Wait for new window and input events
//========================================================================

void _glfwPlatformWaitEvents(void)
{
    int fd;
    fd_set fds;

    fd = ConnectionNumber(_glfwLibrary.X11.display);

    FD_ZERO(&fds);
    FD_SET(fd, &fds);

    XFlush(_glfwLibrary.X11.display);

    if (select(fd + 1, &fds, NULL, NULL, NULL) > 0)
        _glfwPlatformPollEvents();
}


//========================================================================
// Set physical cursor position
//========================================================================

void _glfwPlatformSetCursorPos(_GLFWwindow* window, int x, int y)
{
    // Store the new position so it can be recognized later
    window->X11.cursorPosX = x;
    window->X11.cursorPosY = y;

    XWarpPointer(_glfwLibrary.X11.display, None, window->X11.handle, 0,0,0,0, x, y);
}


//========================================================================
// Set physical cursor mode
//========================================================================

void _glfwPlatformSetCursorMode(_GLFWwindow* window, int mode)
{
    switch (mode)
    {
        case GLFW_CURSOR_NORMAL:
            showCursor(window);
            break;
        case GLFW_CURSOR_HIDDEN:
            hideCursor(window);
            break;
        case GLFW_CURSOR_CAPTURED:
            captureCursor(window);
            break;
    }
}
<|MERGE_RESOLUTION|>--- conflicted
+++ resolved
@@ -119,11 +119,7 @@
 
         window->X11.handle = XCreateWindow(_glfwLibrary.X11.display,
                                            _glfwLibrary.X11.root,
-<<<<<<< HEAD
-                                           0, 0,
-=======
                                            wndconfig->positionX, wndconfig->positionY,
->>>>>>> fc697218
                                            window->width, window->height,
                                            0,              // Border width
                                            visual->depth,  // Color depth
