//========================================================================
// GLFW - An OpenGL library
// Platform:    X11/GLX
// API version: 3.0
// WWW:         http://www.glfw.org/
//------------------------------------------------------------------------
// Copyright (c) 2002-2006 Marcus Geelnard
// Copyright (c) 2006-2010 Camilla Berglund <elmindreda@elmindreda.org>
//
// This software is provided 'as-is', without any express or implied
// warranty. In no event will the authors be held liable for any damages
// arising from the use of this software.
//
// Permission is granted to anyone to use this software for any purpose,
// including commercial applications, and to alter it and redistribute it
// freely, subject to the following restrictions:
//
// 1. The origin of this software must not be misrepresented; you must not
//    claim that you wrote the original software. If you use this software
//    in a product, an acknowledgment in the product documentation would
//    be appreciated but is not required.
//
// 2. Altered source versions must be plainly marked as such, and must not
//    be misrepresented as being the original software.
//
// 3. This notice may not be removed or altered from any source
//    distribution.
//
//========================================================================

#include "internal.h"

#include <sys/select.h>

#include <string.h>
#include <stdio.h>
#include <stdlib.h>

// Action for EWMH client messages
#define _NET_WM_STATE_REMOVE        0
#define _NET_WM_STATE_ADD           1
#define _NET_WM_STATE_TOGGLE        2

// Additional mouse button names for XButtonEvent
#define Button6            6
#define Button7            7


//========================================================================
// Translates an X Window key to internal coding
//========================================================================

static int translateKey(int keycode)
{
    // Use the pre-filled LUT (see updateKeyCodeLUT() in x11_init.c)
    if ((keycode >= 0) && (keycode < 256))
        return _glfwLibrary.X11.keyCodeLUT[keycode];
    else
        return -1;
}


//========================================================================
// Translates an X Window event to Unicode
//========================================================================

static int translateChar(XKeyEvent* event)
{
    KeySym keysym;

    // Get X11 keysym
    XLookupString(event, NULL, 0, &keysym, NULL);

    // Convert to Unicode (see x11_keysym2unicode.c)
    return (int) _glfwKeySym2Unicode(keysym);
}


//========================================================================
// Create the X11 window (and its colormap)
//========================================================================

static GLboolean createWindow(_GLFWwindow* window,
                              const _GLFWwndconfig* wndconfig)
{
    unsigned long wamask;
    XSetWindowAttributes wa;
    XVisualInfo* visual = _glfwGetContextVisual(window);

    // Every window needs a colormap
    // Create one based on the visual used by the current context
    // TODO: Decouple this from context creation

    window->X11.colormap = XCreateColormap(_glfwLibrary.X11.display,
                                           _glfwLibrary.X11.root,
                                           visual->visual,
                                           AllocNone);

    // Create the actual window
    {
        wamask = CWBorderPixel | CWColormap | CWEventMask;

        wa.colormap = window->X11.colormap;
        wa.border_pixel = 0;
        wa.event_mask = StructureNotifyMask | KeyPressMask | KeyReleaseMask |
            PointerMotionMask | ButtonPressMask | ButtonReleaseMask |
            ExposureMask | FocusChangeMask | VisibilityChangeMask |
            EnterWindowMask | LeaveWindowMask;

        if (wndconfig->mode == GLFW_WINDOWED)
        {
            // The /only/ reason for setting the background pixel here is that
            // otherwise our window won't get any decorations on systems using
            // certain versions of Compiz on Intel hardware
            wa.background_pixel = BlackPixel(_glfwLibrary.X11.display,
                                             _glfwLibrary.X11.screen);
            wamask |= CWBackPixel;
        }

        window->X11.handle = XCreateWindow(_glfwLibrary.X11.display,
                                           _glfwLibrary.X11.root,
                                           0, 0,           // Position
                                           window->width, window->height,
                                           0,              // Border width
                                           visual->depth,  // Color depth
                                           InputOutput,
                                           visual->visual,
                                           wamask,
                                           &wa);

        if (!window->X11.handle)
        {
            // TODO: Handle all the various error codes here and translate them
            // to GLFW errors

            _glfwSetError(GLFW_PLATFORM_ERROR, "X11: Failed to create window");
            return GL_FALSE;
        }
    }

    if (window->mode == GLFW_FULLSCREEN && !_glfwLibrary.X11.hasEWMH)
    {
        // This is the butcher's way of removing window decorations
        // Setting the override-redirect attribute on a window makes the window
        // manager ignore the window completely (ICCCM, section 4)
        // The good thing is that this makes undecorated fullscreen windows
        // easy to do; the bad thing is that we have to do everything manually
        // and some things (like iconify/restore) won't work at all, as those
        // are tasks usually performed by the window manager

        XSetWindowAttributes attributes;
        attributes.override_redirect = True;
        XChangeWindowAttributes(_glfwLibrary.X11.display,
                                window->X11.handle,
                                CWOverrideRedirect,
                                &attributes);

        window->X11.overrideRedirect = GL_TRUE;
    }

    // Find or create the protocol atom for window close notifications
    _glfwLibrary.X11.wmDeleteWindow = XInternAtom(_glfwLibrary.X11.display,
                                                  "WM_DELETE_WINDOW",
                                                  False);

    // Declare the WM protocols supported by GLFW
    {
        int count = 0;
        Atom protocols[2];

        // The WM_DELETE_WINDOW ICCCM protocol
        // Basic window close notification protocol
        if (_glfwLibrary.X11.wmDeleteWindow != None)
            protocols[count++] = _glfwLibrary.X11.wmDeleteWindow;

        // The _NET_WM_PING EWMH protocol
        // Tells the WM to ping the GLFW window and flag the application as
        // unresponsive if the WM doesn't get a reply within a few seconds
        if (_glfwLibrary.X11.wmPing != None)
            protocols[count++] = _glfwLibrary.X11.wmPing;

        if (count > 0)
        {
            XSetWMProtocols(_glfwLibrary.X11.display, window->X11.handle,
                            protocols, count);
        }
    }

    // Set ICCCM WM_HINTS property
    {
        XWMHints* hints = XAllocWMHints();
        if (!hints)
        {
            _glfwSetError(GLFW_OUT_OF_MEMORY,
                          "X11: Failed to allocate WM hints");
            return GL_FALSE;
        }

        hints->flags = StateHint;
        hints->initial_state = NormalState;

        XSetWMHints(_glfwLibrary.X11.display, window->X11.handle, hints);
        XFree(hints);
    }

    // Set ICCCM WM_NORMAL_HINTS property (even if no parts are set)
    {
        XSizeHints* hints = XAllocSizeHints();
        if (!hints)
        {
            _glfwSetError(GLFW_OUT_OF_MEMORY,
                          "X11: Failed to allocate size hints");
            return GL_FALSE;
        }

        hints->flags = 0;

        if (!wndconfig->resizable)
        {
            hints->flags |= (PMinSize | PMaxSize);
            hints->min_width  = hints->max_width  = window->width;
            hints->min_height = hints->max_height = window->height;
        }

        XSetWMNormalHints(_glfwLibrary.X11.display, window->X11.handle, hints);
        XFree(hints);
    }

    _glfwPlatformSetWindowTitle(window, wndconfig->title);

    return GL_TRUE;
}


//========================================================================
// Hide cursor
//========================================================================

static void hideCursor(_GLFWwindow* window)
{
    if (!window->X11.cursorHidden)
    {
        XDefineCursor(_glfwLibrary.X11.display,
                      window->X11.handle,
                      _glfwLibrary.X11.cursor);
        window->X11.cursorHidden = GL_TRUE;
    }
}


//========================================================================
// Capture cursor
//========================================================================

static void captureCursor(_GLFWwindow* window)
{
    hideCursor(window);

    if (!window->X11.cursorGrabbed)
    {
        if (XGrabPointer(_glfwLibrary.X11.display, window->X11.handle, True,
                         ButtonPressMask | ButtonReleaseMask |
                         PointerMotionMask, GrabModeAsync, GrabModeAsync,
                         window->X11.handle, None, CurrentTime) ==
            GrabSuccess)
        {
            window->X11.cursorGrabbed = GL_TRUE;
            window->X11.cursorCentered = GL_FALSE;
        }
    }
}


//========================================================================
// Show cursor
//========================================================================

static void showCursor(_GLFWwindow* window)
{
    // Un-grab cursor (in windowed mode only; in fullscreen mode we still
    // want the cursor grabbed in order to confine the cursor to the window
    // area)
    if (window->X11.cursorGrabbed)
    {
        XUngrabPointer(_glfwLibrary.X11.display, CurrentTime);
        window->X11.cursorGrabbed = GL_FALSE;
    }

    // Show cursor
    if (window->X11.cursorHidden)
    {
        XUndefineCursor(_glfwLibrary.X11.display, window->X11.handle);
        window->X11.cursorHidden = GL_FALSE;
    }
}


//========================================================================
// Enter fullscreen mode
//========================================================================

static void enterFullscreenMode(_GLFWwindow* window)
{
    if (!_glfwLibrary.X11.saver.changed)
    {
        // Remember old screen saver settings
        XGetScreenSaver(_glfwLibrary.X11.display,
                        &_glfwLibrary.X11.saver.timeout,
                        &_glfwLibrary.X11.saver.interval,
                        &_glfwLibrary.X11.saver.blanking,
                        &_glfwLibrary.X11.saver.exposure);

        // Disable screen saver
        XSetScreenSaver(_glfwLibrary.X11.display, 0, 0, DontPreferBlanking,
                        DefaultExposures);

        _glfwLibrary.X11.saver.changed = GL_TRUE;
    }

    _glfwSetVideoMode(&window->width, &window->height,
                      &window->refreshRate);

    if (_glfwLibrary.X11.hasEWMH &&
        _glfwLibrary.X11.wmState != None &&
        _glfwLibrary.X11.wmStateFullscreen != None)
    {
        if (_glfwLibrary.X11.wmActiveWindow != None)
        {
            // Ask the window manager to raise and focus the GLFW window
            // Only focused windows with the _NET_WM_STATE_FULLSCREEN state end
            // up on top of all other windows ("Stacking order" in EWMH spec)

            XEvent event;
            memset(&event, 0, sizeof(event));

            event.type = ClientMessage;
            event.xclient.window = window->X11.handle;
            event.xclient.format = 32; // Data is 32-bit longs
            event.xclient.message_type = _glfwLibrary.X11.wmActiveWindow;
            event.xclient.data.l[0] = 1; // Sender is a normal application
            event.xclient.data.l[1] = 0; // We don't really know the timestamp

            XSendEvent(_glfwLibrary.X11.display,
                       _glfwLibrary.X11.root,
                       False,
                       SubstructureNotifyMask | SubstructureRedirectMask,
                       &event);
        }

        // Ask the window manager to make the GLFW window a fullscreen window
        // Fullscreen windows are undecorated and, when focused, are kept
        // on top of all other windows

        XEvent event;
        memset(&event, 0, sizeof(event));

        event.type = ClientMessage;
        event.xclient.window = window->X11.handle;
        event.xclient.format = 32; // Data is 32-bit longs
        event.xclient.message_type = _glfwLibrary.X11.wmState;
        event.xclient.data.l[0] = _NET_WM_STATE_ADD;
        event.xclient.data.l[1] = _glfwLibrary.X11.wmStateFullscreen;
        event.xclient.data.l[2] = 0; // No secondary property
        event.xclient.data.l[3] = 1; // Sender is a normal application

        XSendEvent(_glfwLibrary.X11.display,
                   _glfwLibrary.X11.root,
                   False,
                   SubstructureNotifyMask | SubstructureRedirectMask,
                   &event);
    }
    else if (window->X11.overrideRedirect)
    {
        // In override-redirect mode we have divorced ourselves from the
        // window manager, so we need to do everything manually

        XRaiseWindow(_glfwLibrary.X11.display, window->X11.handle);
        XSetInputFocus(_glfwLibrary.X11.display, window->X11.handle,
                        RevertToParent, CurrentTime);
        XMoveWindow(_glfwLibrary.X11.display, window->X11.handle, 0, 0);
        XResizeWindow(_glfwLibrary.X11.display, window->X11.handle,
                      window->width, window->height);
    }

    // HACK: Try to get window inside viewport (for virtual displays) by moving
    // the cursor to the upper left corner (and then to the center)
    // This hack should be harmless on saner systems as well
    XWarpPointer(_glfwLibrary.X11.display, None, window->X11.handle, 0,0,0,0, 0,0);
    XWarpPointer(_glfwLibrary.X11.display, None, window->X11.handle, 0,0,0,0,
                 window->width / 2, window->height / 2);
}


//========================================================================
// Leave fullscreen mode
//========================================================================

static void leaveFullscreenMode(_GLFWwindow* window)
{
    _glfwRestoreVideoMode();

    if (_glfwLibrary.X11.saver.changed)
    {
        // Restore old screen saver settings
        XSetScreenSaver(_glfwLibrary.X11.display,
                        _glfwLibrary.X11.saver.timeout,
                        _glfwLibrary.X11.saver.interval,
                        _glfwLibrary.X11.saver.blanking,
                        _glfwLibrary.X11.saver.exposure);

        _glfwLibrary.X11.saver.changed = GL_FALSE;
    }

    if (_glfwLibrary.X11.hasEWMH &&
        _glfwLibrary.X11.wmState != None &&
        _glfwLibrary.X11.wmStateFullscreen != None)
    {
        // Ask the window manager to make the GLFW window a normal window
        // Normal windows usually have frames and other decorations

        XEvent event;
        memset(&event, 0, sizeof(event));

        event.type = ClientMessage;
        event.xclient.window = window->X11.handle;
        event.xclient.format = 32; // Data is 32-bit longs
        event.xclient.message_type = _glfwLibrary.X11.wmState;
        event.xclient.data.l[0] = _NET_WM_STATE_REMOVE;
        event.xclient.data.l[1] = _glfwLibrary.X11.wmStateFullscreen;
        event.xclient.data.l[2] = 0; // No secondary property
        event.xclient.data.l[3] = 1; // Sender is a normal application

        XSendEvent(_glfwLibrary.X11.display,
                   _glfwLibrary.X11.root,
                   False,
                   SubstructureNotifyMask | SubstructureRedirectMask,
                   &event);
    }
}


//========================================================================
// Return the GLFW window corresponding to the specified X11 window
//========================================================================

static _GLFWwindow* findWindow(Window handle)
{
    _GLFWwindow* window;

    for (window = _glfwLibrary.windowListHead;  window;  window = window->next)
    {
        if (window->X11.handle == handle)
            return window;
    }

    return NULL;
}


//========================================================================
// Process the specified X event
//========================================================================

static void processEvent(XEvent *event)
{
    _GLFWwindow* window;

    switch (event->type)
    {
        case KeyPress:
        {
            // A keyboard key was pressed
            window = findWindow(event->xkey.window);
            if (window == NULL)
                return;

            _glfwInputKey(window, translateKey(event->xkey.keycode), GLFW_PRESS);
            _glfwInputChar(window, translateChar(&event->xkey));
            break;
        }

        case KeyRelease:
        {
            // A keyboard key was released
            window = findWindow(event->xkey.window);
            if (window == NULL)
                return;

            // Do not report key releases for key repeats. For key repeats we
            // will get KeyRelease/KeyPress pairs with similar or identical
            // time stamps. User selected key repeat filtering is handled in
            // _glfwInputKey/_glfwInputChar.
            if (XEventsQueued(_glfwLibrary.X11.display, QueuedAfterReading))
            {
                XEvent nextEvent;
                XPeekEvent(_glfwLibrary.X11.display, &nextEvent);

                if (nextEvent.type == KeyPress &&
                    nextEvent.xkey.window == event->xkey.window &&
                    nextEvent.xkey.keycode == event->xkey.keycode)
                {
                    // This last check is a hack to work around key repeats
                    // leaking through due to some sort of time drift
                    // Toshiyuki Takahashi can press a button 16 times per
                    // second so it's fairly safe to assume that no human is
                    // pressing the key 50 times per second (value is ms)
                    if ((nextEvent.xkey.time - event->xkey.time) < 20)
                    {
                        // Do not report anything for this event
                        break;
                    }
                }
            }

            _glfwInputKey(window, translateKey(event->xkey.keycode), GLFW_RELEASE);
            break;
        }

        case ButtonPress:
        {
            // A mouse button was pressed or a scrolling event occurred
            window = findWindow(event->xbutton.window);
            if (window == NULL)
                return;

            if (event->xbutton.button == Button1)
                _glfwInputMouseClick(window, GLFW_MOUSE_BUTTON_LEFT, GLFW_PRESS);
            else if (event->xbutton.button == Button2)
                _glfwInputMouseClick(window, GLFW_MOUSE_BUTTON_MIDDLE, GLFW_PRESS);
            else if (event->xbutton.button == Button3)
                _glfwInputMouseClick(window, GLFW_MOUSE_BUTTON_RIGHT, GLFW_PRESS);

            // XFree86 3.3.2 and later translates mouse wheel up/down into
            // mouse button 4 & 5 presses
            else if (event->xbutton.button == Button4)
                _glfwInputScroll(window, 0.0, 1.0);
            else if (event->xbutton.button == Button5)
                _glfwInputScroll(window, 0.0, -1.0);

            else if (event->xbutton.button == Button6)
                _glfwInputScroll(window, -1.0, 0.0);
            else if (event->xbutton.button == Button7)
                _glfwInputScroll(window, 1.0, 0.0);

            break;
        }

        case ButtonRelease:
        {
            // A mouse button was released
            window = findWindow(event->xbutton.window);
            if (window == NULL)
                return;

            if (event->xbutton.button == Button1)
            {
                _glfwInputMouseClick(window,
                                     GLFW_MOUSE_BUTTON_LEFT,
                                     GLFW_RELEASE);
            }
            else if (event->xbutton.button == Button2)
            {
                _glfwInputMouseClick(window,
                                     GLFW_MOUSE_BUTTON_MIDDLE,
                                     GLFW_RELEASE);
            }
            else if (event->xbutton.button == Button3)
            {
                _glfwInputMouseClick(window,
                                     GLFW_MOUSE_BUTTON_RIGHT,
                                     GLFW_RELEASE);
            }
            break;
        }

        case EnterNotify:
        {
            // The cursor entered the window
            window = findWindow(event->xcrossing.window);
            if (window == NULL)
                return;

            if (window->cursorMode == GLFW_CURSOR_HIDDEN)
                hideCursor(window);

            _glfwInputCursorEnter(window, GL_TRUE);
            break;
        }

        case LeaveNotify:
        {
            // The cursor left the window
            window = findWindow(event->xcrossing.window);
            if (window == NULL)
                return;

            if (window->cursorMode == GLFW_CURSOR_HIDDEN)
                showCursor(window);

            _glfwInputCursorEnter(window, GL_FALSE);
            break;
        }

        case MotionNotify:
        {
            // The cursor was moved
            window = findWindow(event->xmotion.window);
            if (window == NULL)
                return;

            if (event->xmotion.x != window->X11.cursorPosX ||
                event->xmotion.y != window->X11.cursorPosY)
            {
                // The cursor was moved by something other than GLFW

                int x, y;

                if (window->cursorMode == GLFW_CURSOR_CAPTURED)
                {
                    if (_glfwLibrary.activeWindow != window)
                        break;

                    x = event->xmotion.x - window->X11.cursorPosX;
                    y = event->xmotion.y - window->X11.cursorPosY;
                }
                else
                {
                    x = event->xmotion.x;
                    y = event->xmotion.y;
                }

                window->X11.cursorPosX = event->xmotion.x;
                window->X11.cursorPosY = event->xmotion.y;
                window->X11.cursorCentered = GL_FALSE;

                _glfwInputCursorMotion(window, x, y);
            }

            break;
        }

        case ConfigureNotify:
        {
            // The window configuration changed somehow
            window = findWindow(event->xconfigure.window);
            if (window == NULL)
                return;

            _glfwInputWindowSize(window,
                                 event->xconfigure.width,
                                 event->xconfigure.height);

            _glfwInputWindowPos(window,
                                event->xconfigure.x,
                                event->xconfigure.y);

            break;
        }

        case ClientMessage:
        {
            // Custom client message, probably from the window manager
            window = findWindow(event->xclient.window);
            if (window == NULL)
                return;

            if ((Atom) event->xclient.data.l[0] == _glfwLibrary.X11.wmDeleteWindow)
            {
                // The window manager was asked to close the window, for example by
                // the user pressing a 'close' window decoration button

                _glfwInputWindowCloseRequest(window);
            }
            else if (_glfwLibrary.X11.wmPing != None &&
                     (Atom) event->xclient.data.l[0] == _glfwLibrary.X11.wmPing)
            {
                // The window manager is pinging the application to ensure it's
                // still responding to events

                event->xclient.window = _glfwLibrary.X11.root;
                XSendEvent(_glfwLibrary.X11.display,
                           event->xclient.window,
                           False,
                           SubstructureNotifyMask | SubstructureRedirectMask,
                           event);
            }

            break;
        }

        case MapNotify:
        {
            // The window was mapped
            window = findWindow(event->xmap.window);
            if (window == NULL)
                return;

            _glfwInputWindowVisibility(window, GL_TRUE);
            _glfwInputWindowIconify(window, GL_FALSE);
            break;
        }

        case UnmapNotify:
        {
            // The window was unmapped
            window = findWindow(event->xmap.window);
            if (window == NULL)
                return;

            _glfwInputWindowVisibility(window, GL_FALSE);
            _glfwInputWindowIconify(window, GL_TRUE);
            break;
        }

        case FocusIn:
        {
            // The window gained focus
            window = findWindow(event->xfocus.window);
            if (window == NULL)
                return;

            _glfwInputWindowFocus(window, GL_TRUE);

            if (window->cursorMode == GLFW_CURSOR_CAPTURED)
                captureCursor(window);

            break;
        }

        case FocusOut:
        {
            // The window lost focus
            window = findWindow(event->xfocus.window);
            if (window == NULL)
                return;

            _glfwInputWindowFocus(window, GL_FALSE);

            if (window->cursorMode == GLFW_CURSOR_CAPTURED)
                showCursor(window);

            break;
        }

        case Expose:
        {
            // The window's contents was damaged
            window = findWindow(event->xexpose.window);
            if (window == NULL)
                return;

            _glfwInputWindowDamage(window);
            break;
        }

        case SelectionClear:
        {
            // The ownership of the selection was lost

            free(_glfwLibrary.X11.selection.string);
            _glfwLibrary.X11.selection.string = NULL;
            break;
        }

        case SelectionNotify:
        {
            // The selection conversion status is available

            XSelectionEvent* request = &event->xselection;

            if (_glfwReadSelection(request))
                _glfwLibrary.X11.selection.status = _GLFW_CONVERSION_SUCCEEDED;
            else
                _glfwLibrary.X11.selection.status = _GLFW_CONVERSION_FAILED;

            break;
        }

        case SelectionRequest:
        {
            // The contents of the selection was requested

            XSelectionRequestEvent* request = &event->xselectionrequest;

            XEvent response;
            memset(&response, 0, sizeof(response));

            response.xselection.property = _glfwWriteSelection(request);
            response.xselection.type = SelectionNotify;
            response.xselection.display = request->display;
            response.xselection.requestor = request->requestor;
            response.xselection.selection = request->selection;
            response.xselection.target = request->target;
            response.xselection.time = request->time;

            XSendEvent(_glfwLibrary.X11.display,
                       request->requestor,
                       False, 0, &response);
            break;
        }

        case DestroyNotify:
            return;

        default:
        {
#if defined(_GLFW_HAS_XRANDR)
            switch (event->type - _glfwLibrary.X11.RandR.eventBase)
            {
                case RRScreenChangeNotify:
                {
<<<<<<< HEAD
                    XRRUpdateConfiguration(&event);
                    _glfwRefreshMonitors();
=======
                    XRRUpdateConfiguration(event);
>>>>>>> 64c677be
                    break;
                }
            }
#endif /*_GLFW_HAS_XRANDR*/
            break;
        }
    }
}

//////////////////////////////////////////////////////////////////////////
//////                       GLFW platform API                      //////
//////////////////////////////////////////////////////////////////////////

//========================================================================
// Here is where the window is created, and
// the OpenGL rendering context is created
//========================================================================

int _glfwPlatformCreateWindow(_GLFWwindow* window,
                              const _GLFWwndconfig* wndconfig,
                              const _GLFWfbconfig* fbconfig)
{
    window->refreshRate = wndconfig->refreshRate;

    if (!_glfwCreateContext(window, wndconfig, fbconfig))
        return GL_FALSE;

    if (!createWindow(window, wndconfig))
        return GL_FALSE;

#if defined(_GLFW_HAS_XRANDR)
    // Request screen change notifications
    if (_glfwLibrary.X11.RandR.available)
    {
        XRRSelectInput(_glfwLibrary.X11.display,
                       window->X11.handle,
                       RRScreenChangeNotifyMask);
    }
#endif /*_GLFW_HAS_XRANDR*/

    if (wndconfig->mode == GLFW_FULLSCREEN)
    {
        enterFullscreenMode(window);
    }

    // Retrieve and set initial cursor position
    {
        Window cursorWindow, cursorRoot;
        int windowX, windowY, rootX, rootY;
        unsigned int mask;

        XQueryPointer(_glfwLibrary.X11.display,
                      window->X11.handle,
                      &cursorRoot,
                      &cursorWindow,
                      &rootX, &rootY,
                      &windowX, &windowY,
                      &mask);

        // TODO: Probably check for some corner cases here.

        window->cursorPosX = windowX;
        window->cursorPosY = windowY;
    }

    return GL_TRUE;
}


//========================================================================
// Properly kill the window/video display
//========================================================================

void _glfwPlatformDestroyWindow(_GLFWwindow* window)
{
    if (window->mode == GLFW_FULLSCREEN)
        leaveFullscreenMode(window);

    _glfwDestroyContext(window);

    if (window->X11.handle)
    {
        XUnmapWindow(_glfwLibrary.X11.display, window->X11.handle);
        XDestroyWindow(_glfwLibrary.X11.display, window->X11.handle);
        window->X11.handle = (Window) 0;
    }

    if (window->X11.colormap)
    {
        XFreeColormap(_glfwLibrary.X11.display, window->X11.colormap);
        window->X11.colormap = (Colormap) 0;
    }
}


//========================================================================
// Set the window title
//========================================================================

void _glfwPlatformSetWindowTitle(_GLFWwindow* window, const char* title)
{
    Atom type = XInternAtom(_glfwLibrary.X11.display, "UTF8_STRING", False);

#if defined(X_HAVE_UTF8_STRING)
    Xutf8SetWMProperties(_glfwLibrary.X11.display,
                         window->X11.handle,
                         title, title,
                         NULL, 0,
                         NULL, NULL, NULL);
#else
    // This may be a slightly better fallback than using XStoreName and
    // XSetIconName, which always store their arguments using STRING
    XmbSetWMProperties(_glfwLibrary.X11.display,
                       window->X11.handle,
                       title, title,
                       NULL, 0,
                       NULL, NULL, NULL);
#endif

    if (_glfwLibrary.X11.wmName != None)
    {
        XChangeProperty(_glfwLibrary.X11.display,  window->X11.handle,
                        _glfwLibrary.X11.wmName, type, 8,
                        PropModeReplace,
                        (unsigned char*) title, strlen(title));
    }

    if (_glfwLibrary.X11.wmIconName != None)
    {
        XChangeProperty(_glfwLibrary.X11.display,  window->X11.handle,
                        _glfwLibrary.X11.wmIconName, type, 8,
                        PropModeReplace,
                        (unsigned char*) title, strlen(title));
    }
}


//========================================================================
// Set the window size
//========================================================================

void _glfwPlatformSetWindowSize(_GLFWwindow* window, int width, int height)
{
    int mode = 0, rate, sizeChanged = GL_FALSE;

    rate = window->refreshRate;

    if (window->mode == GLFW_FULLSCREEN)
    {
        // Get the closest matching video mode for the specified window size
        mode = _glfwGetClosestVideoMode(&width, &height, &rate);
    }

    if (!window->resizable)
    {
        // Update window size restrictions to match new window size

        XSizeHints* hints = XAllocSizeHints();

        hints->flags |= (PMinSize | PMaxSize);
        hints->min_width  = hints->max_width  = width;
        hints->min_height = hints->max_height = height;

        XSetWMNormalHints(_glfwLibrary.X11.display, window->X11.handle, hints);
        XFree(hints);
    }

    // Change window size before changing fullscreen mode?
    if (window->mode == GLFW_FULLSCREEN && (width > window->width))
    {
        XResizeWindow(_glfwLibrary.X11.display, window->X11.handle, width, height);
        sizeChanged = GL_TRUE;
    }

    if (window->mode == GLFW_FULLSCREEN)
    {
        // Change video mode, keeping current refresh rate
        _glfwSetVideoModeMODE(mode, window->refreshRate);
    }

    // Set window size (if not already changed)
    if (!sizeChanged)
        XResizeWindow(_glfwLibrary.X11.display, window->X11.handle, width, height);
}


//========================================================================
// Set the window position.
//========================================================================

void _glfwPlatformSetWindowPos(_GLFWwindow* window, int x, int y)
{
    XMoveWindow(_glfwLibrary.X11.display, window->X11.handle, x, y);
}


//========================================================================
// Window iconification
//========================================================================

void _glfwPlatformIconifyWindow(_GLFWwindow* window)
{
    if (window->X11.overrideRedirect)
    {
        // Override-redirect windows cannot be iconified or restored, as those
        // tasks are performed by the window manager
        return;
    }

    XIconifyWindow(_glfwLibrary.X11.display,
                   window->X11.handle,
                   _glfwLibrary.X11.screen);
}


//========================================================================
// Window un-iconification
//========================================================================

void _glfwPlatformRestoreWindow(_GLFWwindow* window)
{
    if (window->X11.overrideRedirect)
    {
        // Override-redirect windows cannot be iconified or restored, as those
        // tasks are performed by the window manager
        return;
    }

    XMapWindow(_glfwLibrary.X11.display, window->X11.handle);
}


//========================================================================
// Show window
//========================================================================

void _glfwPlatformShowWindow(_GLFWwindow* window)
{
    XMapRaised(_glfwLibrary.X11.display, window->X11.handle);
    XFlush(_glfwLibrary.X11.display);
}


//========================================================================
// Hide window
//========================================================================

void _glfwPlatformHideWindow(_GLFWwindow* window)
{
    XUnmapWindow(_glfwLibrary.X11.display, window->X11.handle);
    XFlush(_glfwLibrary.X11.display);
}


//========================================================================
// Read back framebuffer parameters from the context
//========================================================================

void _glfwPlatformRefreshWindowParams(_GLFWwindow* window)
{
    // Retrieve refresh rate if possible
    if (_glfwLibrary.X11.RandR.available)
    {
#if defined(_GLFW_HAS_XRANDR)
        XRRScreenConfiguration* sc;

        sc = XRRGetScreenInfo(_glfwLibrary.X11.display, _glfwLibrary.X11.root);
        window->refreshRate = XRRConfigCurrentRate(sc);
        XRRFreeScreenConfigInfo(sc);
#endif /*_GLFW_HAS_XRANDR*/
    }
    else if (_glfwLibrary.X11.VidMode.available)
    {
#if defined(_GLFW_HAS_XF86VIDMODE)
        XF86VidModeModeLine modeline;
        int dotclock;
        float pixels_per_second, pixels_per_frame;

        // Use the XF86VidMode extension to get current video mode
        XF86VidModeGetModeLine(_glfwLibrary.X11.display,
                               _glfwLibrary.X11.screen,
                               &dotclock, &modeline);
        pixels_per_second = 1000.0f * (float) dotclock;
        pixels_per_frame  = (float) modeline.htotal * modeline.vtotal;
        window->refreshRate = (int) (pixels_per_second / pixels_per_frame + 0.5);
#endif /*_GLFW_HAS_XF86VIDMODE*/
    }
    else
    {
        // Zero means unknown according to the GLFW spec
        window->refreshRate = 0;
    }
}


//========================================================================
// Poll for new window and input events
//========================================================================

void _glfwPlatformPollEvents(void)
{
    XEvent event;

    while (XCheckMaskEvent(_glfwLibrary.X11.display, ~0, &event) ||
           XCheckTypedEvent(_glfwLibrary.X11.display, ClientMessage, &event))
    {
        processEvent(&event);
    }

    // Check whether the cursor has moved inside an active window that has
    // captured the cursor (because then it needs to be re-centered)

    _GLFWwindow* window;
    window = _glfwLibrary.activeWindow;
    if (window)
    {
        if (window->cursorMode == GLFW_CURSOR_CAPTURED &&
            !window->X11.cursorCentered)
        {
            _glfwPlatformSetCursorPos(window,
                                      window->width / 2,
                                      window->height / 2);
            window->X11.cursorCentered = GL_TRUE;

            // NOTE: This is a temporary fix.  It works as long as you use
            //       offsets accumulated over the course of a frame, instead of
            //       performing the necessary actions per callback call.
            XFlush( _glfwLibrary.X11.display );
        }
    }
}


//========================================================================
// Wait for new window and input events
//========================================================================

void _glfwPlatformWaitEvents(void)
{
    int fd;
    fd_set fds;

    fd = ConnectionNumber(_glfwLibrary.X11.display);

    FD_ZERO(&fds);
    FD_SET(fd, &fds);

    XFlush(_glfwLibrary.X11.display);

    if (select(fd + 1, &fds, NULL, NULL, NULL) > 0)
        _glfwPlatformPollEvents();
}


//========================================================================
// Set physical cursor position
//========================================================================

void _glfwPlatformSetCursorPos(_GLFWwindow* window, int x, int y)
{
    // Store the new position so it can be recognized later
    window->X11.cursorPosX = x;
    window->X11.cursorPosY = y;

    XWarpPointer(_glfwLibrary.X11.display, None, window->X11.handle, 0,0,0,0, x, y);
}


//========================================================================
// Set physical cursor mode
//========================================================================

void _glfwPlatformSetCursorMode(_GLFWwindow* window, int mode)
{
    switch (mode)
    {
        case GLFW_CURSOR_NORMAL:
            showCursor(window);
            break;
        case GLFW_CURSOR_HIDDEN:
            hideCursor(window);
            break;
        case GLFW_CURSOR_CAPTURED:
            captureCursor(window);
            break;
    }
}
<|MERGE_RESOLUTION|>--- conflicted
+++ resolved
@@ -809,12 +809,8 @@
             {
                 case RRScreenChangeNotify:
                 {
-<<<<<<< HEAD
-                    XRRUpdateConfiguration(&event);
+                    XRRUpdateConfiguration(event);
                     _glfwRefreshMonitors();
-=======
-                    XRRUpdateConfiguration(event);
->>>>>>> 64c677be
                     break;
                 }
             }
