--- conflicted
+++ resolved
@@ -41,27 +41,11 @@
 static GLFWwindow window_handle = NULL;
 static GLboolean closed = GL_FALSE;
 
-<<<<<<< HEAD
-=======
-static const char* get_mode_name(int mode)
-{
-    switch (mode)
-    {
-        case GLFW_WINDOWED:
-            return "windowed";
-        case GLFW_FULLSCREEN:
-            return "fullscreen";
-        default:
-            return "unknown";
-    }
-}
-
 static void error_callback(int error, const char* description)
 {
     fprintf(stderr, "Error: %s\n", description);
 }
 
->>>>>>> 9e945776
 static void window_size_callback(GLFWwindow window, int width, int height)
 {
     glViewport(0, 0, width, height);
@@ -92,23 +76,13 @@
 {
     double base;
 
-<<<<<<< HEAD
-=======
     if (!glfwInit())
         return GL_FALSE;
 
->>>>>>> 9e945776
     base = glfwGetTime();
 
     window_handle = glfwCreateWindow(width, height, "Window Re-opener", monitor, NULL);
     if (!window_handle)
-<<<<<<< HEAD
-    {
-        fprintf(stderr, "Failed to open %s mode GLFW window: %s\n",
-                monitor ? "fullscreen" : "windowed",
-                glfwErrorString(glfwGetError()));
-=======
->>>>>>> 9e945776
         return GL_FALSE;
 
     glfwMakeContextCurrent(window_handle);
@@ -139,15 +113,7 @@
 {
     int count = 0;
 
-<<<<<<< HEAD
-    if (!glfwInit())
-    {
-        fprintf(stderr, "Failed to initialize GLFW: %s\n", glfwErrorString(glfwGetError()));
-        return GL_FALSE;
-    }
-=======
     glfwSetErrorCallback(error_callback);
->>>>>>> 9e945776
 
     for (;;)
     {
