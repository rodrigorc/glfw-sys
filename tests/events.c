//========================================================================
// Event linter (event spewer)
// Copyright (c) Camilla Berglund <elmindreda@elmindreda.org>
//
// This software is provided 'as-is', without any express or implied
// warranty. In no event will the authors be held liable for any damages
// arising from the use of this software.
//
// Permission is granted to anyone to use this software for any purpose,
// including commercial applications, and to alter it and redistribute it
// freely, subject to the following restrictions:
//
// 1. The origin of this software must not be misrepresented; you must not
//    claim that you wrote the original software. If you use this software
//    in a product, an acknowledgment in the product documentation would
//    be appreciated but is not required.
//
// 2. Altered source versions must be plainly marked as such, and must not
//    be misrepresented as being the original software.
//
// 3. This notice may not be removed or altered from any source
//    distribution.
//
//========================================================================
//
// This test hooks every available callback and outputs their arguments
//
// Log messages go to stdout, error messages to stderr
//
// Every event also gets a (sequential) number to aid discussion of logs
//
//========================================================================

#define _CRT_SECURE_NO_WARNINGS

#include <GL/glfw3.h>

#include <stdio.h>
#include <stdlib.h>
#include <ctype.h>
#include <locale.h>

// These must match the input mode defaults
static GLboolean keyrepeat  = GL_FALSE;
static GLboolean systemkeys = GL_TRUE;
static GLboolean closeable = GL_TRUE;

// Event index
static unsigned int counter = 0;

static const char* get_key_name(int key)
{
    switch (key)
    {
        // Printable keys
        case GLFW_KEY_A:            return "A";
        case GLFW_KEY_B:            return "B";
        case GLFW_KEY_C:            return "C";
        case GLFW_KEY_D:            return "D";
        case GLFW_KEY_E:            return "E";
        case GLFW_KEY_F:            return "F";
        case GLFW_KEY_G:            return "G";
        case GLFW_KEY_H:            return "H";
        case GLFW_KEY_I:            return "I";
        case GLFW_KEY_J:            return "J";
        case GLFW_KEY_K:            return "K";
        case GLFW_KEY_L:            return "L";
        case GLFW_KEY_M:            return "M";
        case GLFW_KEY_N:            return "N";
        case GLFW_KEY_O:            return "O";
        case GLFW_KEY_P:            return "P";
        case GLFW_KEY_Q:            return "Q";
        case GLFW_KEY_R:            return "R";
        case GLFW_KEY_S:            return "S";
        case GLFW_KEY_T:            return "T";
        case GLFW_KEY_U:            return "U";
        case GLFW_KEY_V:            return "V";
        case GLFW_KEY_W:            return "W";
        case GLFW_KEY_X:            return "X";
        case GLFW_KEY_Y:            return "Y";
        case GLFW_KEY_Z:            return "Z";
        case GLFW_KEY_1:            return "1";
        case GLFW_KEY_2:            return "2";
        case GLFW_KEY_3:            return "3";
        case GLFW_KEY_4:            return "4";
        case GLFW_KEY_5:            return "5";
        case GLFW_KEY_6:            return "6";
        case GLFW_KEY_7:            return "7";
        case GLFW_KEY_8:            return "8";
        case GLFW_KEY_9:            return "9";
        case GLFW_KEY_0:            return "0";
        case GLFW_KEY_SPACE:        return "SPACE";
        case GLFW_KEY_MINUS:        return "MINUS";
        case GLFW_KEY_EQUAL:        return "EQUAL";
        case GLFW_KEY_LEFT_BRACKET: return "LEFT BRACKET";
        case GLFW_KEY_RIGHT_BRACKET: return "RIGHT BRACKET";
        case GLFW_KEY_BACKSLASH:    return "BACKSLASH";
        case GLFW_KEY_SEMICOLON:    return "SEMICOLON";
        case GLFW_KEY_APOSTROPHE:   return "APOSTROPHE";
        case GLFW_KEY_GRAVE_ACCENT: return "GRAVE ACCENT";
        case GLFW_KEY_COMMA:        return "COMMA";
        case GLFW_KEY_PERIOD:       return "PERIOD";
        case GLFW_KEY_SLASH:        return "SLASH";
        case GLFW_KEY_WORLD_1:      return "WORLD 1";
        case GLFW_KEY_WORLD_2:      return "WORLD 2";

        // Function keys
        case GLFW_KEY_ESCAPE:       return "ESCAPE";
        case GLFW_KEY_F1:           return "F1";
        case GLFW_KEY_F2:           return "F2";
        case GLFW_KEY_F3:           return "F3";
        case GLFW_KEY_F4:           return "F4";
        case GLFW_KEY_F5:           return "F5";
        case GLFW_KEY_F6:           return "F6";
        case GLFW_KEY_F7:           return "F7";
        case GLFW_KEY_F8:           return "F8";
        case GLFW_KEY_F9:           return "F9";
        case GLFW_KEY_F10:          return "F10";
        case GLFW_KEY_F11:          return "F11";
        case GLFW_KEY_F12:          return "F12";
        case GLFW_KEY_F13:          return "F13";
        case GLFW_KEY_F14:          return "F14";
        case GLFW_KEY_F15:          return "F15";
        case GLFW_KEY_F16:          return "F16";
        case GLFW_KEY_F17:          return "F17";
        case GLFW_KEY_F18:          return "F18";
        case GLFW_KEY_F19:          return "F19";
        case GLFW_KEY_F20:          return "F20";
        case GLFW_KEY_F21:          return "F21";
        case GLFW_KEY_F22:          return "F22";
        case GLFW_KEY_F23:          return "F23";
        case GLFW_KEY_F24:          return "F24";
        case GLFW_KEY_F25:          return "F25";
        case GLFW_KEY_UP:           return "UP";
        case GLFW_KEY_DOWN:         return "DOWN";
        case GLFW_KEY_LEFT:         return "LEFT";
        case GLFW_KEY_RIGHT:        return "RIGHT";
        case GLFW_KEY_LEFT_SHIFT:   return "LEFT SHIFT";
        case GLFW_KEY_RIGHT_SHIFT:  return "RIGHT SHIFT";
        case GLFW_KEY_LEFT_CONTROL: return "LEFT CONTROL";
        case GLFW_KEY_RIGHT_CONTROL: return "RIGHT CONTROL";
        case GLFW_KEY_LEFT_ALT:     return "LEFT ALT";
        case GLFW_KEY_RIGHT_ALT:    return "RIGHT ALT";
        case GLFW_KEY_TAB:          return "TAB";
        case GLFW_KEY_ENTER:        return "ENTER";
        case GLFW_KEY_BACKSPACE:    return "BACKSPACE";
        case GLFW_KEY_INSERT:       return "INSERT";
        case GLFW_KEY_DELETE:       return "DELETE";
        case GLFW_KEY_PAGE_UP:      return "PAGE UP";
        case GLFW_KEY_PAGE_DOWN:    return "PAGE DOWN";
        case GLFW_KEY_HOME:         return "HOME";
        case GLFW_KEY_END:          return "END";
        case GLFW_KEY_KP_0:         return "KEYPAD 0";
        case GLFW_KEY_KP_1:         return "KEYPAD 1";
        case GLFW_KEY_KP_2:         return "KEYPAD 2";
        case GLFW_KEY_KP_3:         return "KEYPAD 3";
        case GLFW_KEY_KP_4:         return "KEYPAD 4";
        case GLFW_KEY_KP_5:         return "KEYPAD 5";
        case GLFW_KEY_KP_6:         return "KEYPAD 6";
        case GLFW_KEY_KP_7:         return "KEYPAD 7";
        case GLFW_KEY_KP_8:         return "KEYPAD 8";
        case GLFW_KEY_KP_9:         return "KEYPAD 9";
        case GLFW_KEY_KP_DIVIDE:    return "KEYPAD DIVIDE";
        case GLFW_KEY_KP_MULTIPLY:  return "KEYPAD MULTPLY";
        case GLFW_KEY_KP_SUBTRACT:  return "KEYPAD SUBTRACT";
        case GLFW_KEY_KP_ADD:       return "KEYPAD ADD";
        case GLFW_KEY_KP_DECIMAL:   return "KEYPAD DECIMAL";
        case GLFW_KEY_KP_EQUAL:     return "KEYPAD EQUAL";
        case GLFW_KEY_KP_ENTER:     return "KEYPAD ENTER";
        case GLFW_KEY_NUM_LOCK:     return "NUM LOCK";
        case GLFW_KEY_CAPS_LOCK:    return "CAPS LOCK";
        case GLFW_KEY_SCROLL_LOCK:  return "SCROLL LOCK";
        case GLFW_KEY_PAUSE:        return "PAUSE";
        case GLFW_KEY_LEFT_SUPER:   return "LEFT SUPER";
        case GLFW_KEY_RIGHT_SUPER:  return "RIGHT SUPER";
        case GLFW_KEY_MENU:         return "MENU";

        default:                    return NULL;
    }
}

static const char* get_action_name(int action)
{
    switch (action)
    {
        case GLFW_PRESS:
            return "pressed";
        case GLFW_RELEASE:
            return "released";
    }

    return "caused unknown action";
}

static const char* get_button_name(int button)
{
    switch (button)
    {
        case GLFW_MOUSE_BUTTON_LEFT:
            return "left";
        case GLFW_MOUSE_BUTTON_RIGHT:
            return "right";
        case GLFW_MOUSE_BUTTON_MIDDLE:
            return "middle";
    }

    return NULL;
}

static const char* get_character_string(int character)
{
    // This assumes UTF-8, which is stupid
    static char result[6 + 1];

    int length = wctomb(result, character);
    if (length == -1)
        length = 0;

    result[length] = '\0';
    return result;
}

static const char* get_monitor_event_name(int event)
{
    switch (event)
    {
        case GLFW_MONITOR_CONNECTED:
            return "connected";
        case GLFW_MONITOR_DISCONNECTED:
            return "disconnected";
    }

    return NULL;
}

static void window_size_callback(GLFWwindow window, int width, int height)
{
    printf("%08x at %0.3f: Window size: %i %i\n",
           counter++,
           glfwGetTime(),
           width,
           height);

    glViewport(0, 0, width, height);
}

static int window_close_callback(GLFWwindow window)
{
    printf("%08x at %0.3f: Window close\n", counter++, glfwGetTime());

    return closeable;
}

static void window_refresh_callback(GLFWwindow window)
{
    printf("%08x at %0.3f: Window refresh\n", counter++, glfwGetTime());

    if (glfwGetCurrentContext())
    {
        glClear(GL_COLOR_BUFFER_BIT);
        glfwSwapBuffers(window);
    }
}

static void window_focus_callback(GLFWwindow window, int activated)
{
    printf("%08x at %0.3f: Window %s\n",
           counter++,
           glfwGetTime(),
           activated ? "activated" : "deactivated");
}

static void window_iconify_callback(GLFWwindow window, int iconified)
{
    printf("%08x at %0.3f: Window was %s\n",
           counter++,
           glfwGetTime(),
           iconified ? "iconified" : "restored");
}

static void mouse_button_callback(GLFWwindow window, int button, int action)
{
    const char* name = get_button_name(button);

    printf("%08x at %0.3f: Mouse button %i", counter++, glfwGetTime(), button);

    if (name)
        printf(" (%s) was %s\n", name, get_action_name(action));
    else
        printf(" was %s\n", get_action_name(action));
}

static void cursor_position_callback(GLFWwindow window, int x, int y)
{
    printf("%08x at %0.3f: Cursor position: %i %i\n", counter++, glfwGetTime(), x, y);
}

static void cursor_enter_callback(GLFWwindow window, int entered)
{
    printf("%08x at %0.3f: Cursor %s window\n",
           counter++,
           glfwGetTime(),
           entered ? "entered" : "left");
}

static void scroll_callback(GLFWwindow window, double x, double y)
{
    printf("%08x at %0.3f: Scroll: %0.3f %0.3f\n", counter++, glfwGetTime(), x, y);
}

static void key_callback(GLFWwindow window, int key, int action)
{
    const char* name = get_key_name(key);

    printf("%08x at %0.3f: Key 0x%04x", counter++, glfwGetTime(), key);

    if (name)
        printf(" (%s) was %s\n", name, get_action_name(action));
    else
        printf(" was %s\n", get_action_name(action));

    if (action != GLFW_PRESS)
        return;

    switch (key)
    {
        case GLFW_KEY_R:
        {
            keyrepeat = !keyrepeat;
            glfwSetInputMode(window, GLFW_KEY_REPEAT, keyrepeat);

            printf("(( key repeat %s ))\n", keyrepeat ? "enabled" : "disabled");
            break;
        }

        case GLFW_KEY_S:
        {
            systemkeys = !systemkeys;
            glfwSetInputMode(window, GLFW_SYSTEM_KEYS, systemkeys);

            printf("(( system keys %s ))\n", systemkeys ? "enabled" : "disabled");
            break;
        }

        case GLFW_KEY_C:
        {
            closeable = !closeable;

            printf("(( closing %s ))\n", closeable ? "enabled" : "disabled");
            break;
        }
    }
}

static void char_callback(GLFWwindow window, int character)
{
    printf("%08x at %0.3f: Character 0x%04x (%s) input\n",
           counter++,
           glfwGetTime(),
           character,
           get_character_string(character));
}

void monitor_callback(GLFWmonitor monitor, int event)
{
    printf("%08x at %0.3f: Monitor %s %s\n",
           counter++,
           glfwGetTime(),
           glfwGetMonitorName(monitor),
           get_monitor_event_name(event));

}

int main(void)
{
    GLFWwindow window;
    int width, height;

    setlocale(LC_ALL, "");

    if (!glfwInit())
    {
        fprintf(stderr, "Failed to initialize GLFW: %s\n", glfwErrorString(glfwGetError()));
        exit(EXIT_FAILURE);
    }

    printf("Library initialized\n");

<<<<<<< HEAD
    glfwSetWindowSizeCallback(window_size_callback);
    glfwSetWindowCloseCallback(window_close_callback);
    glfwSetWindowRefreshCallback(window_refresh_callback);
    glfwSetWindowFocusCallback(window_focus_callback);
    glfwSetWindowIconifyCallback(window_iconify_callback);
    glfwSetMouseButtonCallback(mouse_button_callback);
    glfwSetCursorPosCallback(cursor_position_callback);
    glfwSetCursorEnterCallback(cursor_enter_callback);
    glfwSetScrollCallback(scroll_callback);
    glfwSetKeyCallback(key_callback);
    glfwSetCharCallback(char_callback);
    glfwSetMonitorCallback(monitor_callback);

    window = glfwCreateWindow(0, 0, "Event Linter", NULL, NULL);
=======
    window = glfwCreateWindow(0, 0, GLFW_WINDOWED, "Event Linter", NULL);
>>>>>>> 4fc32a4b
    if (!window)
    {
        glfwTerminate();

        fprintf(stderr, "Failed to open GLFW window: %s\n", glfwErrorString(glfwGetError()));
        exit(EXIT_FAILURE);
    }

    printf("Window opened\n");

    glfwSetWindowSizeCallback(window, window_size_callback);
    glfwSetWindowCloseCallback(window, window_close_callback);
    glfwSetWindowRefreshCallback(window, window_refresh_callback);
    glfwSetWindowFocusCallback(window, window_focus_callback);
    glfwSetWindowIconifyCallback(window, window_iconify_callback);
    glfwSetMouseButtonCallback(window, mouse_button_callback);
    glfwSetCursorPosCallback(window, cursor_position_callback);
    glfwSetCursorEnterCallback(window, cursor_enter_callback);
    glfwSetScrollCallback(window, scroll_callback);
    glfwSetKeyCallback(window, key_callback);
    glfwSetCharCallback(window, char_callback);

    glfwMakeContextCurrent(window);
    glfwSwapInterval(1);

    glfwGetWindowSize(window, &width, &height);
    printf("Window size should be %ix%i\n", width, height);

    printf("Key repeat should be %s\n", keyrepeat ? "enabled" : "disabled");
    printf("System keys should be %s\n", systemkeys ? "enabled" : "disabled");

    printf("Main loop starting\n");

    while (!glfwGetWindowParam(window, GLFW_CLOSE_REQUESTED))
        glfwWaitEvents();

    glfwTerminate();
    exit(EXIT_SUCCESS);
}
<|MERGE_RESOLUTION|>--- conflicted
+++ resolved
@@ -386,24 +386,7 @@
 
     printf("Library initialized\n");
 
-<<<<<<< HEAD
-    glfwSetWindowSizeCallback(window_size_callback);
-    glfwSetWindowCloseCallback(window_close_callback);
-    glfwSetWindowRefreshCallback(window_refresh_callback);
-    glfwSetWindowFocusCallback(window_focus_callback);
-    glfwSetWindowIconifyCallback(window_iconify_callback);
-    glfwSetMouseButtonCallback(mouse_button_callback);
-    glfwSetCursorPosCallback(cursor_position_callback);
-    glfwSetCursorEnterCallback(cursor_enter_callback);
-    glfwSetScrollCallback(scroll_callback);
-    glfwSetKeyCallback(key_callback);
-    glfwSetCharCallback(char_callback);
-    glfwSetMonitorCallback(monitor_callback);
-
     window = glfwCreateWindow(0, 0, "Event Linter", NULL, NULL);
-=======
-    window = glfwCreateWindow(0, 0, GLFW_WINDOWED, "Event Linter", NULL);
->>>>>>> 4fc32a4b
     if (!window)
     {
         glfwTerminate();
@@ -413,6 +396,8 @@
     }
 
     printf("Window opened\n");
+
+    glfwSetMonitorCallback(monitor_callback);
 
     glfwSetWindowSizeCallback(window, window_size_callback);
     glfwSetWindowCloseCallback(window, window_close_callback);
