//========================================================================
// Iconify/restore test program
// Copyright (c) Camilla Berglund <elmindreda@elmindreda.org>
//
// This software is provided 'as-is', without any express or implied
// warranty. In no event will the authors be held liable for any damages
// arising from the use of this software.
//
// Permission is granted to anyone to use this software for any purpose,
// including commercial applications, and to alter it and redistribute it
// freely, subject to the following restrictions:
//
// 1. The origin of this software must not be misrepresented; you must not
//    claim that you wrote the original software. If you use this software
//    in a product, an acknowledgment in the product documentation would
//    be appreciated but is not required.
//
// 2. Altered source versions must be plainly marked as such, and must not
//    be misrepresented as being the original software.
//
// 3. This notice may not be removed or altered from any source
//    distribution.
//
//========================================================================
//
// This program is used to test the iconify/restore functionality for
// both fullscreen and windowed mode windows
//
//========================================================================

#include <GL/glfw3.h>

#include <stdio.h>
#include <stdlib.h>

#include "getopt.h"

static GLboolean closed = GL_FALSE;

static void usage(void)
{
    printf("Usage: iconify [-h] [-f]\n");
}

static void error_callback(int error, const char* description)
{
    fprintf(stderr, "Error: %s\n", description);
}

static int window_close_callback(GLFWwindow window)
{
    closed = GL_TRUE;
    return GL_FALSE;
}

static void key_callback(GLFWwindow window, int key, int action)
{
    printf("%0.2f Key %s\n",
           glfwGetTime(),
           action == GLFW_PRESS ? "pressed" : "released");

    if (action != GLFW_PRESS)
        return;

    switch (key)
    {
        case GLFW_KEY_SPACE:
            glfwIconifyWindow(window);
            break;
        case GLFW_KEY_ESCAPE:
            closed = GL_TRUE;
            break;
    }
}

static void window_size_callback(GLFWwindow window, int width, int height)
{
    printf("%0.2f Window resized to %ix%i\n", glfwGetTime(), width, height);

    glViewport(0, 0, width, height);
}

static void window_focus_callback(GLFWwindow window, int focused)
{
    printf("%0.2f Window %s\n",
           glfwGetTime(),
           focused ? "focused" : "defocused");
}

static void window_iconify_callback(GLFWwindow window, int iconified)
{
    printf("%0.2f Window %s\n",
           glfwGetTime(),
           iconified ? "iconified" : "restored");
}

int main(int argc, char** argv)
{
    int width, height, ch;
    GLFWmonitor monitor = NULL;
    GLFWwindow window;

    if (!glfwInit())
    {
        fprintf(stderr, "Failed to initialize GLFW: %s\n", glfwErrorString(glfwGetError()));
        exit(EXIT_FAILURE);
    }

    while ((ch = getopt(argc, argv, "fh")) != -1)
    {
        switch (ch)
        {
            case 'h':
                usage();
                exit(EXIT_SUCCESS);

            case 'f':
                monitor = glfwGetPrimaryMonitor();
                break;

            default:
                usage();
                exit(EXIT_FAILURE);
        }
    }

<<<<<<< HEAD
    if (monitor)
=======
    glfwSetErrorCallback(error_callback);

    if (!glfwInit())
        exit(EXIT_FAILURE);

    if (mode == GLFW_FULLSCREEN)
>>>>>>> 9e945776
    {
        GLFWvidmode mode;
        glfwGetVideoMode(monitor, &mode);
        width = mode.width;
        height = mode.height;
    }
    else
    {
        width = 640;
        height = 480;
    }

    window = glfwCreateWindow(width, height, "Iconify", monitor, NULL);
    if (!window)
    {
        glfwTerminate();
        exit(EXIT_FAILURE);
    }

    glfwMakeContextCurrent(window);
    glfwSwapInterval(1);

    glfwSetKeyCallback(window, key_callback);
    glfwSetWindowSizeCallback(window, window_size_callback);
    glfwSetWindowCloseCallback(window, window_close_callback);
    glfwSetWindowFocusCallback(window, window_focus_callback);
    glfwSetWindowIconifyCallback(window, window_iconify_callback);

    printf("Window is %s and %s\n",
           glfwGetWindowParam(window, GLFW_ICONIFIED) ? "iconified" : "restored",
           glfwGetWindowParam(window, GLFW_FOCUSED) ? "focused" : "defocused");

    glEnable(GL_SCISSOR_TEST);

    while (!closed)
    {
        glfwGetWindowSize(window, &width, &height);

        glScissor(0, 0, width, height);
        glClearColor(0, 0, 0, 0);
        glClear(GL_COLOR_BUFFER_BIT);

        glScissor(0, 0, 640, 480);
        glClearColor(1, 1, 1, 0);
        glClear(GL_COLOR_BUFFER_BIT);

        glfwSwapBuffers(window);
        glfwPollEvents();
    }

    glfwTerminate();
    exit(EXIT_SUCCESS);
}
<|MERGE_RESOLUTION|>--- conflicted
+++ resolved
@@ -100,12 +100,6 @@
     GLFWmonitor monitor = NULL;
     GLFWwindow window;
 
-    if (!glfwInit())
-    {
-        fprintf(stderr, "Failed to initialize GLFW: %s\n", glfwErrorString(glfwGetError()));
-        exit(EXIT_FAILURE);
-    }
-
     while ((ch = getopt(argc, argv, "fh")) != -1)
     {
         switch (ch)
@@ -124,16 +118,12 @@
         }
     }
 
-<<<<<<< HEAD
-    if (monitor)
-=======
     glfwSetErrorCallback(error_callback);
 
     if (!glfwInit())
         exit(EXIT_FAILURE);
 
-    if (mode == GLFW_FULLSCREEN)
->>>>>>> 9e945776
+    if (monitor)
     {
         GLFWvidmode mode;
         glfwGetVideoMode(monitor, &mode);
