--- conflicted
+++ resolved
@@ -92,11 +92,7 @@
 
 static GLboolean open_window(void)
 {
-<<<<<<< HEAD
-    window_handle = glfwCreateWindow(0, 0, "Peter Detector", NULL, NULL);
-=======
-    window_handle = glfwCreateWindow(640, 480, GLFW_WINDOWED, "Peter Detector", NULL);
->>>>>>> fc697218
+    window_handle = glfwCreateWindow(640, 480, "Peter Detector", NULL, NULL);
     if (!window_handle)
         return GL_FALSE;
 
