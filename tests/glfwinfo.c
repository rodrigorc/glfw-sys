--- conflicted
+++ resolved
@@ -84,8 +84,6 @@
     return "unknown";
 }
 
-<<<<<<< HEAD
-=======
 static const char* get_profile_name_glfw(int profile)
 {
     if (profile == GLFW_OPENGL_COMPAT_PROFILE)
@@ -96,7 +94,6 @@
     return "unknown";
 }
 
->>>>>>> fc697218
 static void list_extensions(int api, int major, int minor)
 {
     int i;
@@ -318,18 +315,6 @@
                 printf(" debug");
             putchar('\n');
         }
-<<<<<<< HEAD
-
-        if (major > 3 || (major == 3 && minor >= 2))
-        {
-            glGetIntegerv(GL_CONTEXT_PROFILE_MASK, &mask);
-            printf("%s profile mask (0x%08x): %s\n",
-                   get_client_api_name(api),
-                   mask,
-                   get_profile_name(mask));
-
-            printf("%s profile mask parsed by GLFW:\n", get_client_api_name(api));
-=======
 
         if (major > 3 || (major == 3 && minor >= 2))
         {
@@ -344,7 +329,6 @@
             printf("%s profile mask parsed by GLFW: %s\n",
                    get_client_api_name(api),
                    get_profile_name_glfw(profile));
->>>>>>> fc697218
         }
     }
 
